package org.apache.lucene.search;

/**
 * Licensed to the Apache Software Foundation (ASF) under one or more
 * contributor license agreements.  See the NOTICE file distributed with
 * this work for additional information regarding copyright ownership.
 * The ASF licenses this file to You under the Apache License, Version 2.0
 * (the "License"); you may not use this file except in compliance with
 * the License.  You may obtain a copy of the License at
 *
 *     http://www.apache.org/licenses/LICENSE-2.0
 *
 * Unless required by applicable law or agreed to in writing, software
 * distributed under the License is distributed on an "AS IS" BASIS,
 * WITHOUT WARRANTIES OR CONDITIONS OF ANY KIND, either express or implied.
 * See the License for the specific language governing permissions and
 * limitations under the License.
 */

import org.apache.lucene.util.LuceneTestCase;
<<<<<<< HEAD
import junit.framework.Test;
import junit.framework.TestSuite;
import junit.textui.TestRunner;
import org.apache.lucene.store.RAMDirectory;
=======
>>>>>>> 2ede77ba
import org.apache.lucene.index.RandomIndexWriter;
import org.apache.lucene.index.Term;
import org.apache.lucene.index.IndexReader;
import org.apache.lucene.document.Document;
import org.apache.lucene.document.Field;
import org.apache.lucene.search.PrefixQuery;
import org.apache.lucene.search.Query;
import org.apache.lucene.search.BooleanQuery;
<<<<<<< HEAD
=======
import org.apache.lucene.store.Directory;
>>>>>>> 2ede77ba

/**
 *
 **/

public class TestBooleanPrefixQuery extends LuceneTestCase {

  private int getCount(IndexReader r, Query q) throws Exception {
    if (q instanceof BooleanQuery) {
      return ((BooleanQuery) q).getClauses().length;
    } else if (q instanceof ConstantScoreQuery) {
      DocIdSetIterator iter = ((ConstantScoreQuery) q).getFilter().getDocIdSet(r).iterator();
      int count = 0;
      while(iter.nextDoc() != DocIdSetIterator.NO_MORE_DOCS) {
        count++;
      }
      return count;
    } else {
      throw new RuntimeException("unepxected query " + q);
    }
  }

  public void testMethod() throws Exception {
    Directory directory = newDirectory();

    String[] categories = new String[]{"food",
                                       "foodanddrink",
                                       "foodanddrinkandgoodtimes",
                                       "food and drink"};

    Query rw1 = null;
    Query rw2 = null;
    IndexReader reader = null;
<<<<<<< HEAD
    RandomIndexWriter writer = new RandomIndexWriter(newRandom(), directory);
    for (int i = 0; i < categories.length; i++) {
      Document doc = new Document();
      doc.add(new Field("category", categories[i], Field.Store.YES, Field.Index.NOT_ANALYZED));
=======
    RandomIndexWriter writer = new RandomIndexWriter(random, directory);
    for (int i = 0; i < categories.length; i++) {
      Document doc = new Document();
      doc.add(newField("category", categories[i], Field.Store.YES, Field.Index.NOT_ANALYZED));
>>>>>>> 2ede77ba
      writer.addDocument(doc);
    }
    reader = writer.getReader();
    writer.close();
      
    PrefixQuery query = new PrefixQuery(new Term("category", "foo"));
    rw1 = query.rewrite(reader);
      
    BooleanQuery bq = new BooleanQuery();
    bq.add(query, BooleanClause.Occur.MUST);
      
    rw2 = bq.rewrite(reader);

    assertEquals("Number of Clauses Mismatch", getCount(reader, rw1), getCount(reader, rw2));
    reader.close();
    directory.close();
  }
}
<|MERGE_RESOLUTION|>--- conflicted
+++ resolved
@@ -18,13 +18,6 @@
  */
 
 import org.apache.lucene.util.LuceneTestCase;
-<<<<<<< HEAD
-import junit.framework.Test;
-import junit.framework.TestSuite;
-import junit.textui.TestRunner;
-import org.apache.lucene.store.RAMDirectory;
-=======
->>>>>>> 2ede77ba
 import org.apache.lucene.index.RandomIndexWriter;
 import org.apache.lucene.index.Term;
 import org.apache.lucene.index.IndexReader;
@@ -33,10 +26,7 @@
 import org.apache.lucene.search.PrefixQuery;
 import org.apache.lucene.search.Query;
 import org.apache.lucene.search.BooleanQuery;
-<<<<<<< HEAD
-=======
 import org.apache.lucene.store.Directory;
->>>>>>> 2ede77ba
 
 /**
  *
@@ -70,17 +60,10 @@
     Query rw1 = null;
     Query rw2 = null;
     IndexReader reader = null;
-<<<<<<< HEAD
-    RandomIndexWriter writer = new RandomIndexWriter(newRandom(), directory);
-    for (int i = 0; i < categories.length; i++) {
-      Document doc = new Document();
-      doc.add(new Field("category", categories[i], Field.Store.YES, Field.Index.NOT_ANALYZED));
-=======
     RandomIndexWriter writer = new RandomIndexWriter(random, directory);
     for (int i = 0; i < categories.length; i++) {
       Document doc = new Document();
       doc.add(newField("category", categories[i], Field.Store.YES, Field.Index.NOT_ANALYZED));
->>>>>>> 2ede77ba
       writer.addDocument(doc);
     }
     reader = writer.getReader();
