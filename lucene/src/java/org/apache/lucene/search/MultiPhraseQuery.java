package org.apache.lucene.search;

/**
 * Licensed to the Apache Software Foundation (ASF) under one or more
 * contributor license agreements.  See the NOTICE file distributed with
 * this work for additional information regarding copyright ownership.
 * The ASF licenses this file to You under the Apache License, Version 2.0
 * (the "License"); you may not use this file except in compliance with
 * the License.  You may obtain a copy of the License at
 *
 *     http://www.apache.org/licenses/LICENSE-2.0
 *
 * Unless required by applicable law or agreed to in writing, software
 * distributed under the License is distributed on an "AS IS" BASIS,
 * WITHOUT WARRANTIES OR CONDITIONS OF ANY KIND, either express or implied.
 * See the License for the specific language governing permissions and
 * limitations under the License.
 */

import java.io.IOException;
import java.util.*;

import org.apache.lucene.index.IndexReader;
import org.apache.lucene.index.Term;
import org.apache.lucene.index.DocsEnum;
import org.apache.lucene.index.DocsAndPositionsEnum;
import org.apache.lucene.util.ArrayUtil;
import org.apache.lucene.util.BytesRef;
import org.apache.lucene.util.ToStringUtils;
import org.apache.lucene.util.PriorityQueue;
import org.apache.lucene.util.Bits;

/**
 * MultiPhraseQuery is a generalized version of PhraseQuery, with an added
 * method {@link #add(Term[])}.
 * To use this class, to search for the phrase "Microsoft app*" first use
 * add(Term) on the term "Microsoft", then find all terms that have "app" as
 * prefix using IndexReader.terms(Term), and use MultiPhraseQuery.add(Term[]
 * terms) to add them to the query.
 *
 * @version 1.0
 */
public class MultiPhraseQuery extends Query {
  private String field;
  private ArrayList<Term[]> termArrays = new ArrayList<Term[]>();
  private ArrayList<Integer> positions = new ArrayList<Integer>();

  private int slop = 0;

  /** Sets the phrase slop for this query.
   * @see PhraseQuery#setSlop(int)
   */
  public void setSlop(int s) { slop = s; }

  /** Sets the phrase slop for this query.
   * @see PhraseQuery#getSlop()
   */
  public int getSlop() { return slop; }

  /** Add a single term at the next position in the phrase.
   * @see PhraseQuery#add(Term)
   */
  public void add(Term term) { add(new Term[]{term}); }

  /** Add multiple terms at the next position in the phrase.  Any of the terms
   * may match.
   *
   * @see PhraseQuery#add(Term)
   */
  public void add(Term[] terms) {
    int position = 0;
    if (positions.size() > 0)
      position = positions.get(positions.size()-1).intValue() + 1;

    add(terms, position);
  }

  /**
   * Allows to specify the relative position of terms within the phrase.
   * 
   * @see PhraseQuery#add(Term, int)
   * @param terms
   * @param position
   */
  public void add(Term[] terms, int position) {
    if (termArrays.size() == 0)
      field = terms[0].field();

    for (int i = 0; i < terms.length; i++) {
      if (terms[i].field() != field) {
        throw new IllegalArgumentException(
            "All phrase terms must be in the same field (" + field + "): "
                + terms[i]);
      }
    }

    termArrays.add(terms);
    positions.add(Integer.valueOf(position));
  }

  /**
   * Returns a List of the terms in the multiphrase.
   * Do not modify the List or its contents.
   */
  public List<Term[]> getTermArrays() {
	  return Collections.unmodifiableList(termArrays);
  }

  /**
   * Returns the relative positions of terms in this phrase.
   */
  public int[] getPositions() {
    int[] result = new int[positions.size()];
    for (int i = 0; i < positions.size(); i++)
      result[i] = positions.get(i).intValue();
    return result;
  }

  // inherit javadoc
  @Override
  public void extractTerms(Set<Term> terms) {
    for (final Term[] arr : termArrays) {
      for (final Term term: arr) {
        terms.add(term);
      }
    }
  }


  private class MultiPhraseWeight extends Weight {
    private Similarity similarity;
    private float value;
    private float idf;
    private float queryNorm;
    private float queryWeight;

    public MultiPhraseWeight(Searcher searcher)
      throws IOException {
      this.similarity = getSimilarity(searcher);

      // compute idf
      final int maxDoc = searcher.maxDoc();
      for(final Term[] terms: termArrays) {
        for (Term term: terms) {
          idf += this.similarity.idf(searcher.docFreq(term), maxDoc);
        }
      }
    }

    @Override
    public Query getQuery() { return MultiPhraseQuery.this; }

    @Override
    public float getValue() { return value; }

    @Override
    public float sumOfSquaredWeights() {
      queryWeight = idf * getBoost();             // compute query weight
      return queryWeight * queryWeight;           // square it
    }

    @Override
    public void normalize(float queryNorm) {
      this.queryNorm = queryNorm;
      queryWeight *= queryNorm;                   // normalize query weight
      value = queryWeight * idf;                  // idf for document 
    }

    @Override
    public Scorer scorer(IndexReader reader, boolean scoreDocsInOrder, boolean topScorer) throws IOException {
      if (termArrays.size() == 0)                  // optimize zero-term case
        return null;

<<<<<<< HEAD
      final Bits delDocs = MultiFields.getDeletedDocs(reader);
      
      PhraseQuery.PostingsAndFreq[] postingsFreqs = new PhraseQuery.PostingsAndFreq[termArrays.size()];

      for (int i=0; i<postingsFreqs.length; i++) {
        Term[] terms = termArrays.get(i);
=======
      final Bits delDocs = reader.getDeletedDocs();
      
      PhraseQuery.PostingsAndFreq[] postingsFreqs = new PhraseQuery.PostingsAndFreq[termArrays.size()];

      for (int pos=0; pos<postingsFreqs.length; pos++) {
        Term[] terms = termArrays.get(pos);
>>>>>>> 2ede77ba

        final DocsAndPositionsEnum postingsEnum;
        int docFreq;

        if (terms.length > 1) {
          postingsEnum = new UnionDocsAndPositionsEnum(reader, terms);

          // coarse -- this overcounts since a given doc can
          // have more than one terms:
          docFreq = 0;
<<<<<<< HEAD
          for(int j=0;j<terms.length;j++) {
            docFreq += reader.docFreq(terms[i]);
          }
        } else {
          final BytesRef text = new BytesRef(terms[0].text());
          postingsEnum = reader.termPositionsEnum(delDocs,
                                                  terms[0].field(),
                                                  text);

          if (postingsEnum == null) {
            if (MultiFields.getTermDocsEnum(reader, delDocs, terms[0].field(), text) != null) {
              // term does exist, but has no positions
              throw new IllegalStateException("field \"" + terms[0].field() + "\" was indexed with Field.omitTermFreqAndPositions=true; cannot run PhraseQuery (term=" + terms[0].text() + ")");
=======
          for(int termIdx=0;termIdx<terms.length;termIdx++) {
            docFreq += reader.docFreq(terms[termIdx]);
          }
        } else {
          final Term term = terms[0];
          postingsEnum = reader.termPositionsEnum(delDocs,
                                                  term.field(),
                                                  term.bytes());

          if (postingsEnum == null) {
            if (reader.termDocsEnum(delDocs, term.field(), term.bytes()) != null) {
              // term does exist, but has no positions
              throw new IllegalStateException("field \"" + term.field() + "\" was indexed with Field.omitTermFreqAndPositions=true; cannot run PhraseQuery (term=" + term.text() + ")");
>>>>>>> 2ede77ba
            } else {
              // term does not exist
              return null;
            }
          }

<<<<<<< HEAD
          docFreq = reader.docFreq(terms[0].field(), text);
        }

        postingsFreqs[i] = new PhraseQuery.PostingsAndFreq(postingsEnum, docFreq, positions.get(i).intValue());
=======
          docFreq = reader.docFreq(term.field(), term.bytes());
        }

        postingsFreqs[pos] = new PhraseQuery.PostingsAndFreq(postingsEnum, docFreq, positions.get(pos).intValue());
>>>>>>> 2ede77ba
      }

      // sort by increasing docFreq order
      if (slop == 0) {
<<<<<<< HEAD
        Arrays.sort(postingsFreqs);
=======
        ArrayUtil.quickSort(postingsFreqs);
>>>>>>> 2ede77ba
      }

      if (slop == 0) {
        ExactPhraseScorer s = new ExactPhraseScorer(this, postingsFreqs, similarity,
                                                    reader.norms(field));
        if (s.noDocs) {
          return null;
        } else {
          return s;
        }
      } else {
        return new SloppyPhraseScorer(this, postingsFreqs, similarity,
                                      slop, reader.norms(field));
      }
    }

    @Override
    public Explanation explain(IndexReader reader, int doc)
      throws IOException {
      ComplexExplanation result = new ComplexExplanation();
      result.setDescription("weight("+getQuery()+" in "+doc+"), product of:");

      Explanation idfExpl = new Explanation(idf, "idf("+getQuery()+")");

      // explain query weight
      Explanation queryExpl = new Explanation();
      queryExpl.setDescription("queryWeight(" + getQuery() + "), product of:");

      Explanation boostExpl = new Explanation(getBoost(), "boost");
      if (getBoost() != 1.0f)
        queryExpl.addDetail(boostExpl);

      queryExpl.addDetail(idfExpl);

      Explanation queryNormExpl = new Explanation(queryNorm,"queryNorm");
      queryExpl.addDetail(queryNormExpl);

      queryExpl.setValue(boostExpl.getValue() *
                         idfExpl.getValue() *
                         queryNormExpl.getValue());

      result.addDetail(queryExpl);

      // explain field weight
      ComplexExplanation fieldExpl = new ComplexExplanation();
      fieldExpl.setDescription("fieldWeight("+getQuery()+" in "+doc+
                               "), product of:");

<<<<<<< HEAD
      Scorer scorer = (Scorer) scorer(reader, true, false);
=======
      Scorer scorer = scorer(reader, true, false);
>>>>>>> 2ede77ba
      if (scorer == null) {
        return new Explanation(0.0f, "no matching docs");
      }

      Explanation tfExplanation = new Explanation();
      int d = scorer.advance(doc);
      float phraseFreq;
      if (d == doc) {
<<<<<<< HEAD
        if (slop == 0) {
          phraseFreq = ((ExactPhraseScorer) scorer).currentFreq();
        } else {
          phraseFreq = ((SloppyPhraseScorer) scorer).currentFreq();
        }
=======
        phraseFreq = scorer.freq();
>>>>>>> 2ede77ba
      } else {
        phraseFreq = 0.0f;
      }

      tfExplanation.setValue(similarity.tf(phraseFreq));
      tfExplanation.setDescription("tf(phraseFreq=" + phraseFreq + ")");
      fieldExpl.addDetail(tfExplanation);
      fieldExpl.addDetail(idfExpl);

      Explanation fieldNormExpl = new Explanation();
      byte[] fieldNorms = reader.norms(field);
      float fieldNorm =
        fieldNorms!=null ? similarity.decodeNormValue(fieldNorms[doc]) : 1.0f;
      fieldNormExpl.setValue(fieldNorm);
      fieldNormExpl.setDescription("fieldNorm(field="+field+", doc="+doc+")");
      fieldExpl.addDetail(fieldNormExpl);

      fieldExpl.setMatch(Boolean.valueOf(tfExplanation.isMatch()));
      fieldExpl.setValue(tfExplanation.getValue() *
                         idfExpl.getValue() *
                         fieldNormExpl.getValue());

      result.addDetail(fieldExpl);
      result.setMatch(fieldExpl.getMatch());

      // combine them
      result.setValue(queryExpl.getValue() * fieldExpl.getValue());

      if (queryExpl.getValue() == 1.0f)
        return fieldExpl;

      return result;
    }
  }

  @Override
  public Query rewrite(IndexReader reader) {
    if (termArrays.size() == 1) {                 // optimize one-term case
      Term[] terms = termArrays.get(0);
      BooleanQuery boq = new BooleanQuery(true);
      for (int i=0; i<terms.length; i++) {
        boq.add(new TermQuery(terms[i]), BooleanClause.Occur.SHOULD);
      }
      boq.setBoost(getBoost());
      return boq;
    } else {
      return this;
    }
  }

  @Override
  public Weight createWeight(Searcher searcher) throws IOException {
    return new MultiPhraseWeight(searcher);
  }

  /** Prints a user-readable version of this query. */
  @Override
  public final String toString(String f) {
    StringBuilder buffer = new StringBuilder();
    if (field == null || !field.equals(f)) {
      buffer.append(field);
      buffer.append(":");
    }

    buffer.append("\"");
    Iterator<Term[]> i = termArrays.iterator();
    while (i.hasNext()) {
      Term[] terms = i.next();
      if (terms.length > 1) {
        buffer.append("(");
        for (int j = 0; j < terms.length; j++) {
          buffer.append(terms[j].text());
          if (j < terms.length-1)
            buffer.append(" ");
        }
        buffer.append(")");
      } else {
        buffer.append(terms[0].text());
      }
      if (i.hasNext())
        buffer.append(" ");
    }
    buffer.append("\"");

    if (slop != 0) {
      buffer.append("~");
      buffer.append(slop);
    }

    buffer.append(ToStringUtils.boost(getBoost()));

    return buffer.toString();
  }


  /** Returns true if <code>o</code> is equal to this. */
  @Override
  public boolean equals(Object o) {
    if (!(o instanceof MultiPhraseQuery)) return false;
    MultiPhraseQuery other = (MultiPhraseQuery)o;
    return this.getBoost() == other.getBoost()
      && this.slop == other.slop
      && termArraysEquals(this.termArrays, other.termArrays)
      && this.positions.equals(other.positions);
  }

  /** Returns a hash code value for this object.*/
  @Override
  public int hashCode() {
    return Float.floatToIntBits(getBoost())
      ^ slop
      ^ termArraysHashCode()
      ^ positions.hashCode()
      ^ 0x4AC65113;
  }
  
  // Breakout calculation of the termArrays hashcode
  private int termArraysHashCode() {
    int hashCode = 1;
    for (final Term[] termArray: termArrays) {
      hashCode = 31 * hashCode
          + (termArray == null ? 0 : Arrays.hashCode(termArray));
    }
    return hashCode;
  }

  // Breakout calculation of the termArrays equals
  private boolean termArraysEquals(List<Term[]> termArrays1, List<Term[]> termArrays2) {
    if (termArrays1.size() != termArrays2.size()) {
      return false;
    }
    ListIterator<Term[]> iterator1 = termArrays1.listIterator();
    ListIterator<Term[]> iterator2 = termArrays2.listIterator();
    while (iterator1.hasNext()) {
      Term[] termArray1 = iterator1.next();
      Term[] termArray2 = iterator2.next();
      if (!(termArray1 == null ? termArray2 == null : Arrays.equals(termArray1,
          termArray2))) {
        return false;
      }
    }
    return true;
  }
}

/**
 * Takes the logical union of multiple DocsEnum iterators.
 */

// TODO: if ever we allow subclassing of the *PhraseScorer
class UnionDocsAndPositionsEnum extends DocsAndPositionsEnum {

  private static final class DocsQueue extends PriorityQueue<DocsAndPositionsEnum> {
    DocsQueue(List<DocsAndPositionsEnum> docsEnums) throws IOException {
      initialize(docsEnums.size());

      Iterator<DocsAndPositionsEnum> i = docsEnums.iterator();
      while (i.hasNext()) {
        DocsAndPositionsEnum postings = i.next();
        if (postings.nextDoc() != DocsAndPositionsEnum.NO_MORE_DOCS) {
          add(postings);
        }
      }
    }

    final public DocsEnum peek() {
      return top();
    }

    @Override
    public final boolean lessThan(DocsAndPositionsEnum a, DocsAndPositionsEnum b) {
      return a.docID() < b.docID();
    }
  }

  private static final class IntQueue {
    private int _arraySize = 16;
    private int _index = 0;
    private int _lastIndex = 0;
    private int[] _array = new int[_arraySize];
    
    final void add(int i) {
      if (_lastIndex == _arraySize)
        growArray();

      _array[_lastIndex++] = i;
    }

    final int next() {
      return _array[_index++];
    }

    final void sort() {
      Arrays.sort(_array, _index, _lastIndex);
    }

    final void clear() {
      _index = 0;
      _lastIndex = 0;
    }

    final int size() {
      return (_lastIndex - _index);
    }

    private void growArray() {
      int[] newArray = new int[_arraySize * 2];
      System.arraycopy(_array, 0, newArray, 0, _arraySize);
      _array = newArray;
      _arraySize *= 2;
    }
  }

  private int _doc;
  private int _freq;
  private DocsQueue _queue;
  private IntQueue _posList;

  public UnionDocsAndPositionsEnum(IndexReader indexReader, Term[] terms) throws IOException {
    List<DocsAndPositionsEnum> docsEnums = new LinkedList<DocsAndPositionsEnum>();
    final Bits delDocs = indexReader.getDeletedDocs();
    for (int i = 0; i < terms.length; i++) {
      DocsAndPositionsEnum postings = indexReader.termPositionsEnum(delDocs,
                                                                    terms[i].field(),
                                                                    terms[i].bytes());
      if (postings != null) {
        docsEnums.add(postings);
      } else {
<<<<<<< HEAD
        if (MultiFields.getTermDocsEnum(indexReader, delDocs, terms[i].field(), terms[i].bytes()) != null) {
=======
        if (indexReader.termDocsEnum(delDocs, terms[i].field(), terms[i].bytes()) != null) {
>>>>>>> 2ede77ba
          // term does exist, but has no positions
          throw new IllegalStateException("field \"" + terms[i].field() + "\" was indexed with Field.omitTermFreqAndPositions=true; cannot run PhraseQuery (term=" + terms[i].text() + ")");
        }
      }
    }

    _queue = new DocsQueue(docsEnums);
    _posList = new IntQueue();
  }

  @Override
  public final int nextDoc() throws IOException {
    if (_queue.size() == 0) {
      return NO_MORE_DOCS;
    }

    // TODO: move this init into positions(): if the search
    // doesn't need the positions for this doc then don't
    // waste CPU merging them:
    _posList.clear();
    _doc = _queue.top().docID();

    // merge sort all positions together
    DocsAndPositionsEnum postings;
    do {
      postings = _queue.top();

      final int freq = postings.freq();
      for (int i = 0; i < freq; i++) {
        _posList.add(postings.nextPosition());
      }

      if (postings.nextDoc() != NO_MORE_DOCS) {
        _queue.updateTop();
      } else {
        _queue.pop();
      }
    } while (_queue.size() > 0 && _queue.top().docID() == _doc);

    _posList.sort();
    _freq = _posList.size();

    return _doc;
  }

  @Override
  public int nextPosition() {
    return _posList.next();
  }

  @Override
  public BytesRef getPayload() {
    throw new UnsupportedOperationException();
  }

  @Override
  public boolean hasPayload() {
    throw new UnsupportedOperationException();
  }

  @Override
  public final int advance(int target) throws IOException {
    while (_queue.top() != null && target > _queue.top().docID()) {
      DocsAndPositionsEnum postings = _queue.pop();
      if (postings.advance(target) != NO_MORE_DOCS) {
        _queue.add(postings);
      }
    }
    return nextDoc();
  }

  @Override
  public final int freq() {
    return _freq;
  }

  @Override
  public final int docID() {
    return _doc;
  }
}<|MERGE_RESOLUTION|>--- conflicted
+++ resolved
@@ -171,21 +171,12 @@
       if (termArrays.size() == 0)                  // optimize zero-term case
         return null;
 
-<<<<<<< HEAD
-      final Bits delDocs = MultiFields.getDeletedDocs(reader);
-      
-      PhraseQuery.PostingsAndFreq[] postingsFreqs = new PhraseQuery.PostingsAndFreq[termArrays.size()];
-
-      for (int i=0; i<postingsFreqs.length; i++) {
-        Term[] terms = termArrays.get(i);
-=======
       final Bits delDocs = reader.getDeletedDocs();
       
       PhraseQuery.PostingsAndFreq[] postingsFreqs = new PhraseQuery.PostingsAndFreq[termArrays.size()];
 
       for (int pos=0; pos<postingsFreqs.length; pos++) {
         Term[] terms = termArrays.get(pos);
->>>>>>> 2ede77ba
 
         final DocsAndPositionsEnum postingsEnum;
         int docFreq;
@@ -196,21 +187,6 @@
           // coarse -- this overcounts since a given doc can
           // have more than one terms:
           docFreq = 0;
-<<<<<<< HEAD
-          for(int j=0;j<terms.length;j++) {
-            docFreq += reader.docFreq(terms[i]);
-          }
-        } else {
-          final BytesRef text = new BytesRef(terms[0].text());
-          postingsEnum = reader.termPositionsEnum(delDocs,
-                                                  terms[0].field(),
-                                                  text);
-
-          if (postingsEnum == null) {
-            if (MultiFields.getTermDocsEnum(reader, delDocs, terms[0].field(), text) != null) {
-              // term does exist, but has no positions
-              throw new IllegalStateException("field \"" + terms[0].field() + "\" was indexed with Field.omitTermFreqAndPositions=true; cannot run PhraseQuery (term=" + terms[0].text() + ")");
-=======
           for(int termIdx=0;termIdx<terms.length;termIdx++) {
             docFreq += reader.docFreq(terms[termIdx]);
           }
@@ -224,33 +200,21 @@
             if (reader.termDocsEnum(delDocs, term.field(), term.bytes()) != null) {
               // term does exist, but has no positions
               throw new IllegalStateException("field \"" + term.field() + "\" was indexed with Field.omitTermFreqAndPositions=true; cannot run PhraseQuery (term=" + term.text() + ")");
->>>>>>> 2ede77ba
             } else {
               // term does not exist
               return null;
             }
           }
 
-<<<<<<< HEAD
-          docFreq = reader.docFreq(terms[0].field(), text);
-        }
-
-        postingsFreqs[i] = new PhraseQuery.PostingsAndFreq(postingsEnum, docFreq, positions.get(i).intValue());
-=======
           docFreq = reader.docFreq(term.field(), term.bytes());
         }
 
         postingsFreqs[pos] = new PhraseQuery.PostingsAndFreq(postingsEnum, docFreq, positions.get(pos).intValue());
->>>>>>> 2ede77ba
       }
 
       // sort by increasing docFreq order
       if (slop == 0) {
-<<<<<<< HEAD
-        Arrays.sort(postingsFreqs);
-=======
         ArrayUtil.quickSort(postingsFreqs);
->>>>>>> 2ede77ba
       }
 
       if (slop == 0) {
@@ -299,11 +263,7 @@
       fieldExpl.setDescription("fieldWeight("+getQuery()+" in "+doc+
                                "), product of:");
 
-<<<<<<< HEAD
-      Scorer scorer = (Scorer) scorer(reader, true, false);
-=======
       Scorer scorer = scorer(reader, true, false);
->>>>>>> 2ede77ba
       if (scorer == null) {
         return new Explanation(0.0f, "no matching docs");
       }
@@ -312,15 +272,7 @@
       int d = scorer.advance(doc);
       float phraseFreq;
       if (d == doc) {
-<<<<<<< HEAD
-        if (slop == 0) {
-          phraseFreq = ((ExactPhraseScorer) scorer).currentFreq();
-        } else {
-          phraseFreq = ((SloppyPhraseScorer) scorer).currentFreq();
-        }
-=======
         phraseFreq = scorer.freq();
->>>>>>> 2ede77ba
       } else {
         phraseFreq = 0.0f;
       }
@@ -549,11 +501,7 @@
       if (postings != null) {
         docsEnums.add(postings);
       } else {
-<<<<<<< HEAD
-        if (MultiFields.getTermDocsEnum(indexReader, delDocs, terms[i].field(), terms[i].bytes()) != null) {
-=======
         if (indexReader.termDocsEnum(delDocs, terms[i].field(), terms[i].bytes()) != null) {
->>>>>>> 2ede77ba
           // term does exist, but has no positions
           throw new IllegalStateException("field \"" + terms[i].field() + "\" was indexed with Field.omitTermFreqAndPositions=true; cannot run PhraseQuery (term=" + terms[i].text() + ")");
         }
