package org.apache.lucene.index;

/**
 * Licensed to the Apache Software Foundation (ASF) under one or more
 * contributor license agreements.  See the NOTICE file distributed with
 * this work for additional information regarding copyright ownership.
 * The ASF licenses this file to You under the Apache License, Version 2.0
 * (the "License"); you may not use this file except in compliance with
 * the License.  You may obtain a copy of the License at
 *
 *     http://www.apache.org/licenses/LICENSE-2.0
 *
 * Unless required by applicable law or agreed to in writing, software
 * distributed under the License is distributed on an "AS IS" BASIS,
 * WITHOUT WARRANTIES OR CONDITIONS OF ANY KIND, either express or implied.
 * See the License for the specific language governing permissions and
 * limitations under the License.
 */

import java.io.IOException;
import java.util.ArrayList;
import java.util.Arrays;
import java.util.Collection;
import java.util.HashMap;
import java.util.HashSet;

import java.util.List;
import java.util.Map;
import java.util.Set;

import java.util.concurrent.atomic.AtomicInteger;
import org.apache.lucene.document.Document;
import org.apache.lucene.document.FieldSelector;
import org.apache.lucene.search.Similarity;
import org.apache.lucene.store.BufferedIndexInput;
import org.apache.lucene.store.Directory;
import org.apache.lucene.store.IndexInput;
import org.apache.lucene.store.IndexOutput;
import org.apache.lucene.util.BitVector;
import org.apache.lucene.util.Bits;
import org.apache.lucene.util.CloseableThreadLocal;
<<<<<<< HEAD
import org.apache.lucene.index.codecs.CodecProvider;
=======
>>>>>>> 2ede77ba
import org.apache.lucene.index.codecs.FieldsProducer;
import org.apache.lucene.search.FieldCache; // not great (circular); used only to purge FieldCache entry on close
import org.apache.lucene.util.BytesRef;

/**
 * @lucene.experimental
 */
public class SegmentReader extends IndexReader implements Cloneable {
  protected boolean readOnly;

  private SegmentInfo si;
  private int readBufferSize;

  CloseableThreadLocal<FieldsReader> fieldsReaderLocal = new FieldsReaderLocal();
  CloseableThreadLocal<TermVectorsReader> termVectorsLocal = new CloseableThreadLocal<TermVectorsReader>();

  volatile BitVector deletedDocs;
  AtomicInteger deletedDocsRef = null;
  private boolean deletedDocsDirty = false;
  private boolean normsDirty = false;
  private int pendingDeleteCount;

  private boolean rollbackHasChanges = false;
  private boolean rollbackDeletedDocsDirty = false;
  private boolean rollbackNormsDirty = false;
  private SegmentInfo rollbackSegmentInfo;
  private int rollbackPendingDeleteCount;

  // optionally used for the .nrm file shared by multiple norms
  private IndexInput singleNormStream;
  private AtomicInteger singleNormRef;

  CoreReaders core;

  // Holds core readers that are shared (unchanged) when
  // SegmentReader is cloned or reopened
  static final class CoreReaders {

    // Counts how many other reader share the core objects
    // (freqStream, proxStream, tis, etc.) of this reader;
    // when coreRef drops to 0, these core objects may be
    // closed.  A given instance of SegmentReader may be
    // closed, even those it shares core objects with other
    // SegmentReaders:
    private final AtomicInteger ref = new AtomicInteger(1);

    final String segment;
    final FieldInfos fieldInfos;

    final FieldsProducer fields;
<<<<<<< HEAD
    final CodecProvider codecs;
=======
>>>>>>> 2ede77ba
    
    final Directory dir;
    final Directory cfsDir;
    final int readBufferSize;
    final int termsIndexDivisor;

    private final SegmentReader origInstance;

    FieldsReader fieldsReaderOrig;
    TermVectorsReader termVectorsReaderOrig;
    CompoundFileReader cfsReader;
    CompoundFileReader storeCFSReader;

    CoreReaders(SegmentReader origInstance, Directory dir, SegmentInfo si, int readBufferSize, int termsIndexDivisor) throws IOException {

      if (termsIndexDivisor == 0) {
        throw new IllegalArgumentException("indexDivisor must be < 0 (don't load terms index) or greater than 0 (got 0)");
      }

      segment = si.name;
      final SegmentCodecs segmentCodecs = si.getSegmentCodecs();
      this.readBufferSize = readBufferSize;
      this.dir = dir;

      boolean success = false;

      try {
        Directory dir0 = dir;
        if (si.getUseCompoundFile()) {
          cfsReader = new CompoundFileReader(dir, IndexFileNames.segmentFileName(segment, "", IndexFileNames.COMPOUND_FILE_EXTENSION), readBufferSize);
          dir0 = cfsReader;
        }
        cfsDir = dir0;

        fieldInfos = new FieldInfos(cfsDir, IndexFileNames.segmentFileName(segment, "", IndexFileNames.FIELD_INFOS_EXTENSION));
        
        this.termsIndexDivisor = termsIndexDivisor;
        
        // Ask codec for its Fields
        fields = segmentCodecs.codec().fieldsProducer(new SegmentReadState(cfsDir, si, fieldInfos, readBufferSize, termsIndexDivisor));
        assert fields != null;

        success = true;
      } finally {
        if (!success) {
          decRef();
        }
      }

      // Must assign this at the end -- if we hit an
      // exception above core, we don't want to attempt to
      // purge the FieldCache (will hit NPE because core is
      // not assigned yet).
      this.origInstance = origInstance;
    }

    synchronized TermVectorsReader getTermVectorsReaderOrig() {
      return termVectorsReaderOrig;
    }

    synchronized FieldsReader getFieldsReaderOrig() {
      return fieldsReaderOrig;
    }

    synchronized void incRef() {
      ref.incrementAndGet();
    }

    synchronized Directory getCFSReader() {
      return cfsReader;
    }

    synchronized void decRef() throws IOException {

      if (ref.decrementAndGet() == 0) {

        if (fields != null) {
          fields.close();
        }

        if (termVectorsReaderOrig != null) {
          termVectorsReaderOrig.close();
        }
  
        if (fieldsReaderOrig != null) {
          fieldsReaderOrig.close();
        }
  
        if (cfsReader != null) {
          cfsReader.close();
        }
  
        if (storeCFSReader != null) {
          storeCFSReader.close();
        }

        // Force FieldCache to evict our entries at this
        // point.  If the exception occurred while
        // initializing the core readers, then
        // origInstance will be null, and we don't want
        // to call FieldCache.purge (it leads to NPE):
        if (origInstance != null) {
          FieldCache.DEFAULT.purge(origInstance);
        }
      }
    }

    synchronized void openDocStores(SegmentInfo si) throws IOException {

      assert si.name.equals(segment);

      if (fieldsReaderOrig == null) {
        final Directory storeDir;
        if (si.getDocStoreOffset() != -1) {
          if (si.getDocStoreIsCompoundFile()) {
            assert storeCFSReader == null;
            storeCFSReader = new CompoundFileReader(dir,
                IndexFileNames.segmentFileName(si.getDocStoreSegment(), "", IndexFileNames.COMPOUND_FILE_STORE_EXTENSION),
                                                    readBufferSize);
            storeDir = storeCFSReader;
            assert storeDir != null;
          } else {
            storeDir = dir;
            assert storeDir != null;
          }
        } else if (si.getUseCompoundFile()) {
          // In some cases, we were originally opened when CFS
          // was not used, but then we are asked to open doc
          // stores after the segment has switched to CFS
          if (cfsReader == null) {
            cfsReader = new CompoundFileReader(dir, IndexFileNames.segmentFileName(segment, "", IndexFileNames.COMPOUND_FILE_EXTENSION), readBufferSize);
          }
          storeDir = cfsReader;
          assert storeDir != null;
        } else {
          storeDir = dir;
          assert storeDir != null;
        }

        final String storesSegment;
        if (si.getDocStoreOffset() != -1) {
          storesSegment = si.getDocStoreSegment();
        } else {
          storesSegment = segment;
        }

        fieldsReaderOrig = new FieldsReader(storeDir, storesSegment, fieldInfos, readBufferSize,
                                            si.getDocStoreOffset(), si.docCount);

        // Verify two sources of "maxDoc" agree:
        if (si.getDocStoreOffset() == -1 && fieldsReaderOrig.size() != si.docCount) {
          throw new CorruptIndexException("doc counts differ for segment " + segment + ": fieldsReader shows " + fieldsReaderOrig.size() + " but segmentInfo shows " + si.docCount);
        }

        if (si.getHasVectors()) { // open term vector files only as needed
          termVectorsReaderOrig = new TermVectorsReader(storeDir, storesSegment, fieldInfos, readBufferSize, si.getDocStoreOffset(), si.docCount);
        }
      }
    }
  }

  /**
   * Sets the initial value 
   */
  private class FieldsReaderLocal extends CloseableThreadLocal<FieldsReader> {
    @Override
    protected FieldsReader initialValue() {
      return (FieldsReader) core.getFieldsReaderOrig().clone();
    }
  }
  
  /**
   * Byte[] referencing is used because a new norm object needs 
   * to be created for each clone, and the byte array is all 
   * that is needed for sharing between cloned readers.  The 
   * current norm referencing is for sharing between readers 
   * whereas the byte[] referencing is for copy on write which 
   * is independent of reader references (i.e. incRef, decRef).
   */

  final class Norm implements Cloneable {
    private int refCount = 1;

    // If this instance is a clone, the originalNorm
    // references the Norm that has a real open IndexInput:
    private Norm origNorm;

    private IndexInput in;
    private long normSeek;

    // null until bytes is set
    private AtomicInteger bytesRef;
    private byte[] bytes;
    private boolean dirty;
    private int number;
    private boolean rollbackDirty;
    
    public Norm(IndexInput in, int number, long normSeek) {
      this.in = in;
      this.number = number;
      this.normSeek = normSeek;
    }

    public synchronized void incRef() {
      assert refCount > 0 && (origNorm == null || origNorm.refCount > 0);
      refCount++;
    }

    private void closeInput() throws IOException {
      if (in != null) {
        if (in != singleNormStream) {
          // It's private to us -- just close it
          in.close();
        } else {
          // We are sharing this with others -- decRef and
          // maybe close the shared norm stream
          if (singleNormRef.decrementAndGet() == 0) {
            singleNormStream.close();
            singleNormStream = null;
          }
        }

        in = null;
      }
    }

    public synchronized void decRef() throws IOException {
      assert refCount > 0 && (origNorm == null || origNorm.refCount > 0);

      if (--refCount == 0) {
        if (origNorm != null) {
          origNorm.decRef();
          origNorm = null;
        } else {
          closeInput();
        }

        if (bytes != null) {
          assert bytesRef != null;
          bytesRef.decrementAndGet();
          bytes = null;
          bytesRef = null;
        } else {
          assert bytesRef == null;
        }
      }
    }

    // Load bytes but do not cache them if they were not
    // already cached
    public synchronized void bytes(byte[] bytesOut, int offset, int len) throws IOException {
      assert refCount > 0 && (origNorm == null || origNorm.refCount > 0);
      if (bytes != null) {
        // Already cached -- copy from cache:
        assert len <= maxDoc();
        System.arraycopy(bytes, 0, bytesOut, offset, len);
      } else {
        // Not cached
        if (origNorm != null) {
          // Ask origNorm to load
          origNorm.bytes(bytesOut, offset, len);
        } else {
          // We are orig -- read ourselves from disk:
          synchronized(in) {
            in.seek(normSeek);
            in.readBytes(bytesOut, offset, len, false);
          }
        }
      }
    }

    // Load & cache full bytes array.  Returns bytes.
    public synchronized byte[] bytes() throws IOException {
      assert refCount > 0 && (origNorm == null || origNorm.refCount > 0);
      if (bytes == null) {                     // value not yet read
        assert bytesRef == null;
        if (origNorm != null) {
          // Ask origNorm to load so that for a series of
          // reopened readers we share a single read-only
          // byte[]
          bytes = origNorm.bytes();
          bytesRef = origNorm.bytesRef;
          bytesRef.incrementAndGet();

          // Once we've loaded the bytes we no longer need
          // origNorm:
          origNorm.decRef();
          origNorm = null;

        } else {
          // We are the origNorm, so load the bytes for real
          // ourself:
          final int count = maxDoc();
          bytes = new byte[count];

          // Since we are orig, in must not be null
          assert in != null;

          // Read from disk.
          synchronized(in) {
            in.seek(normSeek);
            in.readBytes(bytes, 0, count, false);
          }

          bytesRef = new AtomicInteger(1);
          closeInput();
        }
      }

      return bytes;
    }

    // Only for testing
    AtomicInteger bytesRef() {
      return bytesRef;
    }

    // Called if we intend to change a norm value.  We make a
    // private copy of bytes if it's shared with others:
    public synchronized byte[] copyOnWrite() throws IOException {
      assert refCount > 0 && (origNorm == null || origNorm.refCount > 0);
      bytes();
      assert bytes != null;
      assert bytesRef != null;
      if (bytesRef.get() > 1) {
        // I cannot be the origNorm for another norm
        // instance if I'm being changed.  Ie, only the
        // "head Norm" can be changed:
        assert refCount == 1;
        final AtomicInteger oldRef = bytesRef;
        bytes = cloneNormBytes(bytes);
        bytesRef = new AtomicInteger(1);
        oldRef.decrementAndGet();
      }
      dirty = true;
      return bytes;
    }
    
    // Returns a copy of this Norm instance that shares
    // IndexInput & bytes with the original one
    @Override
    public synchronized Object clone() {
      assert refCount > 0 && (origNorm == null || origNorm.refCount > 0);
        
      Norm clone;
      try {
        clone = (Norm) super.clone();
      } catch (CloneNotSupportedException cnse) {
        // Cannot happen
        throw new RuntimeException("unexpected CloneNotSupportedException", cnse);
      }
      clone.refCount = 1;

      if (bytes != null) {
        assert bytesRef != null;
        assert origNorm == null;

        // Clone holds a reference to my bytes:
        clone.bytesRef.incrementAndGet();
      } else {
        assert bytesRef == null;
        if (origNorm == null) {
          // I become the origNorm for the clone:
          clone.origNorm = this;
        }
        clone.origNorm.incRef();
      }

      // Only the origNorm will actually readBytes from in:
      clone.in = null;

      return clone;
    }

    // Flush all pending changes to the next generation
    // separate norms file.
    public void reWrite(SegmentInfo si) throws IOException {
      assert refCount > 0 && (origNorm == null || origNorm.refCount > 0): "refCount=" + refCount + " origNorm=" + origNorm;

      // NOTE: norms are re-written in regular directory, not cfs
      si.advanceNormGen(this.number);
      final String normFileName = si.getNormFileName(this.number);
      IndexOutput out = directory().createOutput(normFileName);
      boolean success = false;
      try {
        try {
          out.writeBytes(bytes, maxDoc());
        } finally {
          out.close();
        }
        success = true;
      } finally {
        if (!success) {
          try {
            directory().deleteFile(normFileName);
          } catch (Throwable t) {
            // suppress this so we keep throwing the
            // original exception
          }
        }
      }
      this.dirty = false;
    }
  }

  Map<String,Norm> norms = new HashMap<String,Norm>();
  
  /**
   * @throws CorruptIndexException if the index is corrupt
   * @throws IOException if there is a low-level IO error
   */
  public static SegmentReader get(boolean readOnly, SegmentInfo si, int termInfosIndexDivisor) throws CorruptIndexException, IOException {
    return get(readOnly, si.dir, si, BufferedIndexInput.BUFFER_SIZE, true, termInfosIndexDivisor);
  }

  /**
   * @throws CorruptIndexException if the index is corrupt
   * @throws IOException if there is a low-level IO error
   */
  public static SegmentReader get(boolean readOnly,
                                  Directory dir,
                                  SegmentInfo si,
                                  int readBufferSize,
                                  boolean doOpenStores,
                                  int termInfosIndexDivisor)
    throws CorruptIndexException, IOException {
    
    SegmentReader instance = new SegmentReader();
    instance.readOnly = readOnly;
    instance.si = si;
    instance.readBufferSize = readBufferSize;

    boolean success = false;

    try {
      instance.core = new CoreReaders(instance, dir, si, readBufferSize, termInfosIndexDivisor);
      if (doOpenStores) {
        instance.core.openDocStores(si);
      }
      instance.loadDeletedDocs();
      instance.openNorms(instance.core.cfsDir, readBufferSize);
      success = true;
    } finally {

      // With lock-less commits, it's entirely possible (and
      // fine) to hit a FileNotFound exception above.  In
      // this case, we want to explicitly close any subset
      // of things that were opened so that we don't have to
      // wait for a GC to do so.
      if (!success) {
        instance.doClose();
      }
    }
    return instance;
  }

  void openDocStores() throws IOException {
    core.openDocStores(si);
  }

  @Override
  public Bits getDeletedDocs() {
    return deletedDocs;
  }

  private boolean checkDeletedCounts() throws IOException {
    final int recomputedCount = deletedDocs.getRecomputedCount();
     
    assert deletedDocs.count() == recomputedCount : "deleted count=" + deletedDocs.count() + " vs recomputed count=" + recomputedCount;

    assert si.getDelCount() == recomputedCount : 
    "delete count mismatch: info=" + si.getDelCount() + " vs BitVector=" + recomputedCount;

    // Verify # deletes does not exceed maxDoc for this
    // segment:
    assert si.getDelCount() <= maxDoc() : 
    "delete count mismatch: " + recomputedCount + ") exceeds max doc (" + maxDoc() + ") for segment " + si.name;

    return true;
  }

  private void loadDeletedDocs() throws IOException {
    // NOTE: the bitvector is stored using the regular directory, not cfs
    if (hasDeletions(si)) {
      deletedDocs = new BitVector(directory(), si.getDelFileName());
      deletedDocsRef = new AtomicInteger(1);
      assert checkDeletedCounts();
      if (deletedDocs.size() != si.docCount) {
        throw new CorruptIndexException("document count mismatch: deleted docs count " + deletedDocs.size() + " vs segment doc count " + si.docCount + " segment=" + si.name);
      }
    } else
      assert si.getDelCount() == 0;
  }
  
  /**
   * Clones the norm bytes.  May be overridden by subclasses.  New and experimental.
   * @param bytes Byte array to clone
   * @return New BitVector
   */
  protected byte[] cloneNormBytes(byte[] bytes) {
    byte[] cloneBytes = new byte[bytes.length];
    System.arraycopy(bytes, 0, cloneBytes, 0, bytes.length);
    return cloneBytes;
  }
  
  /**
   * Clones the deleteDocs BitVector.  May be overridden by subclasses. New and experimental.
   * @param bv BitVector to clone
   * @return New BitVector
   */
  protected BitVector cloneDeletedDocs(BitVector bv) {
    return (BitVector)bv.clone();
  }

  @Override
  public final synchronized Object clone() {
    try {
      return clone(readOnly); // Preserve current readOnly
    } catch (Exception ex) {
      throw new RuntimeException(ex);
    }
  }

  @Override
  public final synchronized IndexReader clone(boolean openReadOnly) throws CorruptIndexException, IOException {
    return reopenSegment(si, true, openReadOnly);
  }

  @Override
  public synchronized IndexReader reopen()
    throws CorruptIndexException, IOException {
    return reopenSegment(si, false, readOnly);
  }

  @Override
  public synchronized IndexReader reopen(boolean openReadOnly)
    throws CorruptIndexException, IOException {
    return reopenSegment(si, false, openReadOnly);
  }

  synchronized SegmentReader reopenSegment(SegmentInfo si, boolean doClone, boolean openReadOnly) throws CorruptIndexException, IOException {
    boolean deletionsUpToDate = (this.si.hasDeletions() == si.hasDeletions()) 
                                  && (!si.hasDeletions() || this.si.getDelFileName().equals(si.getDelFileName()));
    boolean normsUpToDate = true;
    
    boolean[] fieldNormsChanged = new boolean[core.fieldInfos.size()];
    final int fieldCount = core.fieldInfos.size();
    for (int i = 0; i < fieldCount; i++) {
      if (!this.si.getNormFileName(i).equals(si.getNormFileName(i))) {
        normsUpToDate = false;
        fieldNormsChanged[i] = true;
      }
    }

    // if we're cloning we need to run through the reopenSegment logic
    // also if both old and new readers aren't readonly, we clone to avoid sharing modifications
    if (normsUpToDate && deletionsUpToDate && !doClone && openReadOnly && readOnly) {
      return this;
    }    

    // When cloning, the incoming SegmentInfos should not
    // have any changes in it:
    assert !doClone || (normsUpToDate && deletionsUpToDate);

    // clone reader
    SegmentReader clone = new SegmentReader();

    boolean success = false;
    try {
      core.incRef();
      clone.core = core;
      clone.readOnly = openReadOnly;
      clone.si = si;
      clone.readBufferSize = readBufferSize;
      clone.pendingDeleteCount = pendingDeleteCount;

      if (!openReadOnly && hasChanges) {
        // My pending changes transfer to the new reader
        clone.deletedDocsDirty = deletedDocsDirty;
        clone.normsDirty = normsDirty;
        clone.hasChanges = hasChanges;
        hasChanges = false;
      }
      
      if (doClone) {
        if (deletedDocs != null) {
          deletedDocsRef.incrementAndGet();
          clone.deletedDocs = deletedDocs;
          clone.deletedDocsRef = deletedDocsRef;
        }
      } else {
        if (!deletionsUpToDate) {
          // load deleted docs
          assert clone.deletedDocs == null;
          clone.loadDeletedDocs();
        } else if (deletedDocs != null) {
          deletedDocsRef.incrementAndGet();
          clone.deletedDocs = deletedDocs;
          clone.deletedDocsRef = deletedDocsRef;
        }
      }

      clone.norms = new HashMap<String,Norm>();

      // Clone norms
      for (int i = 0; i < fieldNormsChanged.length; i++) {

        // Clone unchanged norms to the cloned reader
        if (doClone || !fieldNormsChanged[i]) {
          final String curField = core.fieldInfos.fieldInfo(i).name;
          Norm norm = this.norms.get(curField);
          if (norm != null)
            clone.norms.put(curField, (Norm) norm.clone());
        }
      }

      // If we are not cloning, then this will open anew
      // any norms that have changed:
      clone.openNorms(si.getUseCompoundFile() ? core.getCFSReader() : directory(), readBufferSize);

      success = true;
    } finally {
      if (!success) {
        // An exception occurred during reopen, we have to decRef the norms
        // that we incRef'ed already and close singleNormsStream and FieldsReader
        clone.decRef();
      }
    }
    
    return clone;
  }

  @Override
  protected void doCommit(Map<String,String> commitUserData) throws IOException {
    if (hasChanges) {
      startCommit();
      boolean success = false;
      try {
        commitChanges(commitUserData);
        success = true;
      } finally {
        if (!success) {
          rollbackCommit();
        }
      }
    }
  }

  private void commitChanges(Map<String,String> commitUserData) throws IOException {
    if (deletedDocsDirty) {               // re-write deleted
      si.advanceDelGen();

      assert deletedDocs.length() == si.docCount;

      // We can write directly to the actual name (vs to a
      // .tmp & renaming it) because the file is not live
      // until segments file is written:
      final String delFileName = si.getDelFileName();
      boolean success = false;
      try {
        deletedDocs.write(directory(), delFileName);
        success = true;
      } finally {
        if (!success) {
          try {
            directory().deleteFile(delFileName);
          } catch (Throwable t) {
            // suppress this so we keep throwing the
            // original exception
          }
        }
      }

      si.setDelCount(si.getDelCount()+pendingDeleteCount);
      pendingDeleteCount = 0;
      assert deletedDocs.count() == si.getDelCount(): "delete count mismatch during commit: info=" + si.getDelCount() + " vs BitVector=" + deletedDocs.count();
    } else {
      assert pendingDeleteCount == 0;
    }

    if (normsDirty) {               // re-write norms
      si.initNormGen(core.fieldInfos.size());
      for (final Norm norm : norms.values()) {
        if (norm.dirty) {
          norm.reWrite(si);
        }
      }
    }
    deletedDocsDirty = false;
    normsDirty = false;
    hasChanges = false;
  }

  FieldsReader getFieldsReader() {
    return fieldsReaderLocal.get();
  }

  @Override
  protected void doClose() throws IOException {
    termVectorsLocal.close();
    fieldsReaderLocal.close();
    
    if (deletedDocs != null) {
      deletedDocsRef.decrementAndGet();
      // null so if an app hangs on to us we still free most ram
      deletedDocs = null;
    }

    for (final Norm norm : norms.values()) {
      norm.decRef();
    }
    if (core != null) {
      core.decRef();
    }
  }

  static boolean hasDeletions(SegmentInfo si) throws IOException {
    // Don't call ensureOpen() here (it could affect performance)
    return si.hasDeletions();
  }

  @Override
  public boolean hasDeletions() {
    // Don't call ensureOpen() here (it could affect performance)
    return deletedDocs != null;
  }

  static boolean usesCompoundFile(SegmentInfo si) throws IOException {
    return si.getUseCompoundFile();
  }

  static boolean hasSeparateNorms(SegmentInfo si) throws IOException {
    return si.hasSeparateNorms();
  }

  @Override
  protected void doDelete(int docNum) {
    if (deletedDocs == null) {
      deletedDocs = new BitVector(maxDoc());
      deletedDocsRef = new AtomicInteger(1);
    }
    // there is more than 1 SegmentReader with a reference to this
    // deletedDocs BitVector so decRef the current deletedDocsRef,
    // clone the BitVector, create a new deletedDocsRef
    if (deletedDocsRef.get() > 1) {
      AtomicInteger oldRef = deletedDocsRef;
      deletedDocs = cloneDeletedDocs(deletedDocs);
      deletedDocsRef = new AtomicInteger(1);
      oldRef.decrementAndGet();
    }
    deletedDocsDirty = true;
    if (!deletedDocs.getAndSet(docNum))
      pendingDeleteCount++;
  }

  @Override
  protected void doUndeleteAll() {
    deletedDocsDirty = false;
    if (deletedDocs != null) {
      assert deletedDocsRef != null;
      deletedDocsRef.decrementAndGet();
      deletedDocs = null;
      deletedDocsRef = null;
      pendingDeleteCount = 0;
      si.clearDelGen();
      si.setDelCount(0);
    } else {
      assert deletedDocsRef == null;
      assert pendingDeleteCount == 0;
    }
  }

  List<String> files() throws IOException {
    return new ArrayList<String>(si.files());
  }
  
  FieldInfos fieldInfos() {
    return core.fieldInfos;
  }

  @Override
  public Document document(int n, FieldSelector fieldSelector) throws CorruptIndexException, IOException {
    ensureOpen();
    return getFieldsReader().doc(n, fieldSelector);
  }

  @Override
<<<<<<< HEAD
  public synchronized boolean isDeleted(int n) {
    return (deletedDocs != null && deletedDocs.get(n));
  }

  @Override
=======
>>>>>>> 2ede77ba
  public Fields fields() throws IOException {
    return core.fields;
  }

  @Override
  public int docFreq(String field, BytesRef term) throws IOException {
    ensureOpen();

    Terms terms = core.fields.terms(field);
    if (terms != null) {
      return terms.docFreq(term);
    } else {
      return 0;
    }
  }

  @Override
  public int numDocs() {
    // Don't call ensureOpen() here (it could affect performance)
    int n = maxDoc();
    if (deletedDocs != null)
      n -= deletedDocs.count();
    return n;
  }

  @Override
  public int maxDoc() {
    // Don't call ensureOpen() here (it could affect performance)
    return si.docCount;
  }

  /**
   * @see IndexReader#getFieldNames(org.apache.lucene.index.IndexReader.FieldOption)
   */
  @Override
  public Collection<String> getFieldNames(IndexReader.FieldOption fieldOption) {
    ensureOpen();

    Set<String> fieldSet = new HashSet<String>();
    for (int i = 0; i < core.fieldInfos.size(); i++) {
      FieldInfo fi = core.fieldInfos.fieldInfo(i);
      if (fieldOption == IndexReader.FieldOption.ALL) {
        fieldSet.add(fi.name);
      }
      else if (!fi.isIndexed && fieldOption == IndexReader.FieldOption.UNINDEXED) {
        fieldSet.add(fi.name);
      }
      else if (fi.omitTermFreqAndPositions && fieldOption == IndexReader.FieldOption.OMIT_TERM_FREQ_AND_POSITIONS) {
        fieldSet.add(fi.name);
      }
      else if (fi.storePayloads && fieldOption == IndexReader.FieldOption.STORES_PAYLOADS) {
        fieldSet.add(fi.name);
      }
      else if (fi.isIndexed && fieldOption == IndexReader.FieldOption.INDEXED) {
        fieldSet.add(fi.name);
      }
      else if (fi.isIndexed && fi.storeTermVector == false && fieldOption == IndexReader.FieldOption.INDEXED_NO_TERMVECTOR) {
        fieldSet.add(fi.name);
      }
      else if (fi.storeTermVector == true &&
               fi.storePositionWithTermVector == false &&
               fi.storeOffsetWithTermVector == false &&
               fieldOption == IndexReader.FieldOption.TERMVECTOR) {
        fieldSet.add(fi.name);
      }
      else if (fi.isIndexed && fi.storeTermVector && fieldOption == IndexReader.FieldOption.INDEXED_WITH_TERMVECTOR) {
        fieldSet.add(fi.name);
      }
      else if (fi.storePositionWithTermVector && fi.storeOffsetWithTermVector == false && fieldOption == IndexReader.FieldOption.TERMVECTOR_WITH_POSITION) {
        fieldSet.add(fi.name);
      }
      else if (fi.storeOffsetWithTermVector && fi.storePositionWithTermVector == false && fieldOption == IndexReader.FieldOption.TERMVECTOR_WITH_OFFSET) {
        fieldSet.add(fi.name);
      }
      else if ((fi.storeOffsetWithTermVector && fi.storePositionWithTermVector) &&
                fieldOption == IndexReader.FieldOption.TERMVECTOR_WITH_POSITION_OFFSET) {
        fieldSet.add(fi.name);
      }
    }
    return fieldSet;
  }


  @Override
  public synchronized boolean hasNorms(String field) {
    ensureOpen();
    return norms.containsKey(field);
  }

  // can return null if norms aren't stored
  protected synchronized byte[] getNorms(String field) throws IOException {
    Norm norm = norms.get(field);
    if (norm == null) return null;  // not indexed, or norms not stored
    return norm.bytes();
  }

  // returns fake norms if norms aren't available
  @Override
  public synchronized byte[] norms(String field) throws IOException {
    ensureOpen();
    byte[] bytes = getNorms(field);
    return bytes;
  }

  @Override
  protected void doSetNorm(int doc, String field, byte value)
          throws IOException {
    Norm norm = norms.get(field);
    if (norm == null)                             // not an indexed field
      return;

    normsDirty = true;
    norm.copyOnWrite()[doc] = value;                    // set the value
  }

  /** Read norms into a pre-allocated array. */
  @Override
  public synchronized void norms(String field, byte[] bytes, int offset)
    throws IOException {

    ensureOpen();
    Norm norm = norms.get(field);
    if (norm == null) {
      Arrays.fill(bytes, offset, bytes.length, Similarity.getDefault().encodeNormValue(1.0f));
      return;
    }
  
    norm.bytes(bytes, offset, maxDoc());
  }


  private void openNorms(Directory cfsDir, int readBufferSize) throws IOException {
    long nextNormSeek = SegmentMerger.NORMS_HEADER.length; //skip header (header unused for now)
    int maxDoc = maxDoc();
    for (int i = 0; i < core.fieldInfos.size(); i++) {
      FieldInfo fi = core.fieldInfos.fieldInfo(i);
      if (norms.containsKey(fi.name)) {
        // in case this SegmentReader is being re-opened, we might be able to
        // reuse some norm instances and skip loading them here
        continue;
      }
      if (fi.isIndexed && !fi.omitNorms) {
        Directory d = directory();
        String fileName = si.getNormFileName(fi.number);
        if (!si.hasSeparateNorms(fi.number)) {
          d = cfsDir;
        }
        
        // singleNormFile means multiple norms share this file
        boolean singleNormFile = IndexFileNames.matchesExtension(fileName, IndexFileNames.NORMS_EXTENSION);
        IndexInput normInput = null;
        long normSeek;

        if (singleNormFile) {
          normSeek = nextNormSeek;
          if (singleNormStream == null) {
            singleNormStream = d.openInput(fileName, readBufferSize);
            singleNormRef = new AtomicInteger(1);
          } else {
            singleNormRef.incrementAndGet();
          }
          // All norms in the .nrm file can share a single IndexInput since
          // they are only used in a synchronized context.
          // If this were to change in the future, a clone could be done here.
          normInput = singleNormStream;
        } else {
          normSeek = 0;
          normInput = d.openInput(fileName);
        }

        norms.put(fi.name, new Norm(normInput, fi.number, normSeek));
        nextNormSeek += maxDoc; // increment also if some norms are separate
      }
    }
  }

  // NOTE: only called from IndexWriter when a near
  // real-time reader is opened, or applyDeletes is run,
  // sharing a segment that's still being merged.  This
  // method is not thread safe, and relies on the
  // synchronization in IndexWriter
  void loadTermsIndex(int indexDivisor) throws IOException {
    core.fields.loadTermsIndex(indexDivisor);
  }

  // for testing only
  boolean normsClosed() {
    if (singleNormStream != null) {
      return false;
    }
    for (final Norm norm : norms.values()) {
      if (norm.refCount > 0) {
        return false;
      }
    }
    return true;
  }

  // for testing only
  boolean normsClosed(String field) {
    return norms.get(field).refCount == 0;
  }

  /**
   * Create a clone from the initial TermVectorsReader and store it in the ThreadLocal.
   * @return TermVectorsReader
   */
  TermVectorsReader getTermVectorsReader() {
    TermVectorsReader tvReader = termVectorsLocal.get();
    if (tvReader == null) {
      TermVectorsReader orig = core.getTermVectorsReaderOrig();
      if (orig == null) {
        return null;
      } else {
        try {
          tvReader = (TermVectorsReader) orig.clone();
        } catch (CloneNotSupportedException cnse) {
          return null;
        }
      }
      termVectorsLocal.set(tvReader);
    }
    return tvReader;
  }

  TermVectorsReader getTermVectorsReaderOrig() {
    return core.getTermVectorsReaderOrig();
  }
  
  /** Return a term frequency vector for the specified document and field. The
   *  vector returned contains term numbers and frequencies for all terms in
   *  the specified field of this document, if the field had storeTermVector
   *  flag set.  If the flag was not set, the method returns null.
   * @throws IOException
   */
  @Override
  public TermFreqVector getTermFreqVector(int docNumber, String field) throws IOException {
    // Check if this field is invalid or has no stored term vector
    ensureOpen();
    FieldInfo fi = core.fieldInfos.fieldInfo(field);
    if (fi == null || !fi.storeTermVector) 
      return null;
    
    TermVectorsReader termVectorsReader = getTermVectorsReader();
    if (termVectorsReader == null)
      return null;
    
    return termVectorsReader.get(docNumber, field);
  }


  @Override
  public void getTermFreqVector(int docNumber, String field, TermVectorMapper mapper) throws IOException {
    ensureOpen();
    FieldInfo fi = core.fieldInfos.fieldInfo(field);
    if (fi == null || !fi.storeTermVector)
      return;

    TermVectorsReader termVectorsReader = getTermVectorsReader();
    if (termVectorsReader == null) {
      return;
    }


    termVectorsReader.get(docNumber, field, mapper);
  }


  @Override
  public void getTermFreqVector(int docNumber, TermVectorMapper mapper) throws IOException {
    ensureOpen();

    TermVectorsReader termVectorsReader = getTermVectorsReader();
    if (termVectorsReader == null)
      return;

    termVectorsReader.get(docNumber, mapper);
  }

  /** Return an array of term frequency vectors for the specified document.
   *  The array contains a vector for each vectorized field in the document.
   *  Each vector vector contains term numbers and frequencies for all terms
   *  in a given vectorized field.
   *  If no such fields existed, the method returns null.
   * @throws IOException
   */
  @Override
  public TermFreqVector[] getTermFreqVectors(int docNumber) throws IOException {
    ensureOpen();
    
    TermVectorsReader termVectorsReader = getTermVectorsReader();
    if (termVectorsReader == null)
      return null;
    
    return termVectorsReader.get(docNumber);
  }
  
  /** {@inheritDoc} */
  @Override
  public String toString() {
    final StringBuilder buffer = new StringBuilder();
    if (hasChanges) {
      buffer.append('*');
    }
    buffer.append(si.toString(core.dir, pendingDeleteCount));
    return buffer.toString();
  }

  /**
   * Return the name of the segment this reader is reading.
   */
  public String getSegmentName() {
    return core.segment;
  }
  
  /**
   * Return the SegmentInfo of the segment this reader is reading.
   */
  SegmentInfo getSegmentInfo() {
    return si;
  }

  void setSegmentInfo(SegmentInfo info) {
    si = info;
  }

  void startCommit() {
    rollbackSegmentInfo = (SegmentInfo) si.clone();
    rollbackHasChanges = hasChanges;
    rollbackDeletedDocsDirty = deletedDocsDirty;
    rollbackNormsDirty = normsDirty;
    rollbackPendingDeleteCount = pendingDeleteCount;
    for (Norm norm : norms.values()) {
      norm.rollbackDirty = norm.dirty;
    }
  }

  void rollbackCommit() {
    si.reset(rollbackSegmentInfo);
    hasChanges = rollbackHasChanges;
    deletedDocsDirty = rollbackDeletedDocsDirty;
    normsDirty = rollbackNormsDirty;
    pendingDeleteCount = rollbackPendingDeleteCount;
    for (Norm norm : norms.values()) {
      norm.dirty = norm.rollbackDirty;
    }
  }

  /** Returns the directory this index resides in. */
  @Override
  public Directory directory() {
    // Don't ensureOpen here -- in certain cases, when a
    // cloned/reopened reader needs to commit, it may call
    // this method on the closed original reader
    return core.dir;
  }

  // This is necessary so that cloned SegmentReaders (which
  // share the underlying postings data) will map to the
  // same entry in the FieldCache.  See LUCENE-1579.
  @Override
  public final Object getCoreCacheKey() {
    return core;
  }

  @Override
  public int getTermInfosIndexDivisor() {
    return core.termsIndexDivisor;
  }
}<|MERGE_RESOLUTION|>--- conflicted
+++ resolved
@@ -39,10 +39,6 @@
 import org.apache.lucene.util.BitVector;
 import org.apache.lucene.util.Bits;
 import org.apache.lucene.util.CloseableThreadLocal;
-<<<<<<< HEAD
-import org.apache.lucene.index.codecs.CodecProvider;
-=======
->>>>>>> 2ede77ba
 import org.apache.lucene.index.codecs.FieldsProducer;
 import org.apache.lucene.search.FieldCache; // not great (circular); used only to purge FieldCache entry on close
 import org.apache.lucene.util.BytesRef;
@@ -93,10 +89,6 @@
     final FieldInfos fieldInfos;
 
     final FieldsProducer fields;
-<<<<<<< HEAD
-    final CodecProvider codecs;
-=======
->>>>>>> 2ede77ba
     
     final Directory dir;
     final Directory cfsDir;
@@ -884,14 +876,6 @@
   }
 
   @Override
-<<<<<<< HEAD
-  public synchronized boolean isDeleted(int n) {
-    return (deletedDocs != null && deletedDocs.get(n));
-  }
-
-  @Override
-=======
->>>>>>> 2ede77ba
   public Fields fields() throws IOException {
     return core.fields;
   }
