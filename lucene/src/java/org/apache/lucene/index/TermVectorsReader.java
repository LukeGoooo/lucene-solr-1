package org.apache.lucene.index;

/**
 * Licensed to the Apache Software Foundation (ASF) under one or more
 * contributor license agreements.  See the NOTICE file distributed with
 * this work for additional information regarding copyright ownership.
 * The ASF licenses this file to You under the Apache License, Version 2.0
 * (the "License"); you may not use this file except in compliance with
 * the License.  You may obtain a copy of the License at
 *
 *     http://www.apache.org/licenses/LICENSE-2.0
 *
 * Unless required by applicable law or agreed to in writing, software
 * distributed under the License is distributed on an "AS IS" BASIS,
 * WITHOUT WARRANTIES OR CONDITIONS OF ANY KIND, either express or implied.
 * See the License for the specific language governing permissions and
 * limitations under the License.
 */

import org.apache.lucene.store.BufferedIndexInput;
import org.apache.lucene.store.Directory;
import org.apache.lucene.store.IndexInput;
import org.apache.lucene.util.ArrayUtil;
import org.apache.lucene.util.BytesRef;

import java.io.IOException;
import java.util.Arrays;

class TermVectorsReader implements Cloneable {

  // NOTE: if you make a new format, it must be larger than
  // the current format

  // Changed strings to UTF8 with length-in-bytes not length-in-chars
  static final int FORMAT_UTF8_LENGTH_IN_BYTES = 4;

  // NOTE: always change this if you switch to a new format!
  // whenever you add a new format, make it 1 larger (positive version logic)!
  static final int FORMAT_CURRENT = FORMAT_UTF8_LENGTH_IN_BYTES;
  
  // when removing support for old versions, leave the last supported version here
  static final int FORMAT_MINIMUM = FORMAT_UTF8_LENGTH_IN_BYTES;

  //The size in bytes that the FORMAT_VERSION will take up at the beginning of each file 
  static final int FORMAT_SIZE = 4;

  static final byte STORE_POSITIONS_WITH_TERMVECTOR = 0x1;
  static final byte STORE_OFFSET_WITH_TERMVECTOR = 0x2;
  
  private FieldInfos fieldInfos;

  private IndexInput tvx;
  private IndexInput tvd;
  private IndexInput tvf;
  private int size;
  private int numTotalDocs;

  // The docID offset where our docs begin in the index
  // file.  This will be 0 if we have our own private file.
  private int docStoreOffset;
  
  private final int format;

  TermVectorsReader(Directory d, String segment, FieldInfos fieldInfos)
    throws CorruptIndexException, IOException {
    this(d, segment, fieldInfos, BufferedIndexInput.BUFFER_SIZE);
  }

  TermVectorsReader(Directory d, String segment, FieldInfos fieldInfos, int readBufferSize)
    throws CorruptIndexException, IOException {
    this(d, segment, fieldInfos, readBufferSize, -1, 0);
  }
    
  TermVectorsReader(Directory d, String segment, FieldInfos fieldInfos, int readBufferSize, int docStoreOffset, int size)
    throws CorruptIndexException, IOException {
    boolean success = false;

    try {
      String idxName = IndexFileNames.segmentFileName(segment, "", IndexFileNames.VECTORS_INDEX_EXTENSION);
<<<<<<< HEAD
      if (d.fileExists(idxName)) {
        tvx = d.openInput(idxName, readBufferSize);
        format = checkValidFormat(tvx, idxName);
        String fn = IndexFileNames.segmentFileName(segment, "", IndexFileNames.VECTORS_DOCUMENTS_EXTENSION);
        tvd = d.openInput(fn, readBufferSize);
        final int tvdFormat = checkValidFormat(tvd, fn);
        fn = IndexFileNames.segmentFileName(segment, "", IndexFileNames.VECTORS_FIELDS_EXTENSION);
        tvf = d.openInput(fn, readBufferSize);
        final int tvfFormat = checkValidFormat(tvf, fn);

        assert format == tvdFormat;
        assert format == tvfFormat;

        assert (tvx.length()-FORMAT_SIZE) % 16 == 0;
        numTotalDocs = (int) (tvx.length() >> 4);

        if (-1 == docStoreOffset) {
          this.docStoreOffset = 0;
          this.size = numTotalDocs;
          assert size == 0 || numTotalDocs == size;
        } else {
          this.docStoreOffset = docStoreOffset;
          this.size = size;
          // Verify the file is long enough to hold all of our
          // docs
          assert numTotalDocs >= size + docStoreOffset: "numTotalDocs=" + numTotalDocs + " size=" + size + " docStoreOffset=" + docStoreOffset;
        }
      } else
        format = 0;
=======
      tvx = d.openInput(idxName, readBufferSize);
      format = checkValidFormat(tvx, idxName);
      String fn = IndexFileNames.segmentFileName(segment, "", IndexFileNames.VECTORS_DOCUMENTS_EXTENSION);
      tvd = d.openInput(fn, readBufferSize);
      final int tvdFormat = checkValidFormat(tvd, fn);
      fn = IndexFileNames.segmentFileName(segment, "", IndexFileNames.VECTORS_FIELDS_EXTENSION);
      tvf = d.openInput(fn, readBufferSize);
      final int tvfFormat = checkValidFormat(tvf, fn);

      assert format == tvdFormat;
      assert format == tvfFormat;

      numTotalDocs = (int) (tvx.length() >> 4);

      if (-1 == docStoreOffset) {
        this.docStoreOffset = 0;
        this.size = numTotalDocs;
        assert size == 0 || numTotalDocs == size;
      } else {
        this.docStoreOffset = docStoreOffset;
        this.size = size;
        // Verify the file is long enough to hold all of our
        // docs
        assert numTotalDocs >= size + docStoreOffset: "numTotalDocs=" + numTotalDocs + " size=" + size + " docStoreOffset=" + docStoreOffset;
      }
>>>>>>> 2ede77ba

      this.fieldInfos = fieldInfos;
      success = true;
    } finally {
      // With lock-less commits, it's entirely possible (and
      // fine) to hit a FileNotFound exception above. In
      // this case, we want to explicitly close any subset
      // of things that were opened so that we don't have to
      // wait for a GC to do so.
      if (!success) {
        close();
      }
    }
  }

  // Used for bulk copy when merging
  IndexInput getTvdStream() {
    return tvd;
  }

  // Used for bulk copy when merging
  IndexInput getTvfStream() {
    return tvf;
  }

  private void seekTvx(final int docNum) throws IOException {
    tvx.seek((docNum + docStoreOffset) * 16L + FORMAT_SIZE);
  }

  boolean canReadRawDocs() {
    // we can always read raw docs, unless the term vectors
    // didn't exist
    return format != 0;
  }

  /** Retrieve the length (in bytes) of the tvd and tvf
   *  entries for the next numDocs starting with
   *  startDocID.  This is used for bulk copying when
   *  merging segments, if the field numbers are
   *  congruent.  Once this returns, the tvf & tvd streams
   *  are seeked to the startDocID. */
  final void rawDocs(int[] tvdLengths, int[] tvfLengths, int startDocID, int numDocs) throws IOException {

    if (tvx == null) {
      Arrays.fill(tvdLengths, 0);
      Arrays.fill(tvfLengths, 0);
      return;
    }

    seekTvx(startDocID);

    long tvdPosition = tvx.readLong();
    tvd.seek(tvdPosition);

    long tvfPosition = tvx.readLong();
    tvf.seek(tvfPosition);

    long lastTvdPosition = tvdPosition;
    long lastTvfPosition = tvfPosition;

    int count = 0;
    while (count < numDocs) {
      final int docID = docStoreOffset + startDocID + count + 1;
      assert docID <= numTotalDocs;
      if (docID < numTotalDocs)  {
        tvdPosition = tvx.readLong();
        tvfPosition = tvx.readLong();
      } else {
        tvdPosition = tvd.length();
        tvfPosition = tvf.length();
        assert count == numDocs-1;
      }
      tvdLengths[count] = (int) (tvdPosition-lastTvdPosition);
      tvfLengths[count] = (int) (tvfPosition-lastTvfPosition);
      count++;
      lastTvdPosition = tvdPosition;
      lastTvfPosition = tvfPosition;
    }
  }

  private int checkValidFormat(IndexInput in, String fn) throws CorruptIndexException, IOException
  {
    int format = in.readInt();
    if (format < FORMAT_MINIMUM)
      throw new IndexFormatTooOldException(fn, format, FORMAT_MINIMUM, FORMAT_CURRENT);
    if (format > FORMAT_CURRENT)
      throw new IndexFormatTooNewException(fn, format, FORMAT_MINIMUM, FORMAT_CURRENT);
    return format;
  }

  void close() throws IOException {
    // make all effort to close up. Keep the first exception
    // and throw it as a new one.
    IOException keep = null;
    if (tvx != null) try { tvx.close(); } catch (IOException e) { keep = e; }
    if (tvd != null) try { tvd.close(); } catch (IOException e) { if (keep == null) keep = e; }
    if (tvf  != null) try {  tvf.close(); } catch (IOException e) { if (keep == null) keep = e; }
    if (keep != null) throw (IOException) keep.fillInStackTrace();
  }

  /**
   * 
   * @return The number of documents in the reader
   */
  int size() {
    return size;
  }

  public void get(int docNum, String field, TermVectorMapper mapper) throws IOException {
    if (tvx != null) {
      int fieldNumber = fieldInfos.fieldNumber(field);
      //We need to account for the FORMAT_SIZE at when seeking in the tvx
      //We don't need to do this in other seeks because we already have the
      // file pointer
      //that was written in another file
      seekTvx(docNum);
      //System.out.println("TVX Pointer: " + tvx.getFilePointer());
      long tvdPosition = tvx.readLong();

      tvd.seek(tvdPosition);
      int fieldCount = tvd.readVInt();
      //System.out.println("Num Fields: " + fieldCount);
      // There are only a few fields per document. We opt for a full scan
      // rather then requiring that they be ordered. We need to read through
      // all of the fields anyway to get to the tvf pointers.
      int number = 0;
      int found = -1;
      for (int i = 0; i < fieldCount; i++) {
        number = tvd.readVInt();
        if (number == fieldNumber)
          found = i;
      }

      // This field, although valid in the segment, was not found in this
      // document
      if (found != -1) {
        // Compute position in the tvf file
        long position = tvx.readLong();
        for (int i = 1; i <= found; i++)
          position += tvd.readVLong();

        mapper.setDocumentNumber(docNum);
        readTermVector(field, position, mapper);
      } else {
        //System.out.println("Fieldable not found");
      }
    } else {
      //System.out.println("No tvx file");
    }
  }



  /**
   * Retrieve the term vector for the given document and field
   * @param docNum The document number to retrieve the vector for
   * @param field The field within the document to retrieve
   * @return The TermFreqVector for the document and field or null if there is no termVector for this field.
   * @throws IOException if there is an error reading the term vector files
   */ 
  TermFreqVector get(int docNum, String field) throws IOException {
    // Check if no term vectors are available for this segment at all
    ParallelArrayTermVectorMapper mapper = new ParallelArrayTermVectorMapper();
    get(docNum, field, mapper);

    return mapper.materializeVector();
  }

  // Reads the String[] fields; you have to pre-seek tvd to
  // the right point
  private String[] readFields(int fieldCount) throws IOException {
    int number = 0;
    String[] fields = new String[fieldCount];

    for (int i = 0; i < fieldCount; i++) {
      number = tvd.readVInt();
      fields[i] = fieldInfos.fieldName(number);
    }

    return fields;
  }

  // Reads the long[] offsets into TVF; you have to pre-seek
  // tvx/tvd to the right point
  private long[] readTvfPointers(int fieldCount) throws IOException {
    // Compute position in the tvf file
    long position = tvx.readLong();

    long[] tvfPointers = new long[fieldCount];
    tvfPointers[0] = position;

    for (int i = 1; i < fieldCount; i++) {
      position += tvd.readVLong();
      tvfPointers[i] = position;
    }

    return tvfPointers;
  }

  /**
   * Return all term vectors stored for this document or null if the could not be read in.
   * 
   * @param docNum The document number to retrieve the vector for
   * @return All term frequency vectors
   * @throws IOException if there is an error reading the term vector files 
   */
  TermFreqVector[] get(int docNum) throws IOException {
    TermFreqVector[] result = null;
    if (tvx != null) {
      //We need to offset by
      seekTvx(docNum);
      long tvdPosition = tvx.readLong();

      tvd.seek(tvdPosition);
      int fieldCount = tvd.readVInt();

      // No fields are vectorized for this document
      if (fieldCount != 0) {
        final String[] fields = readFields(fieldCount);
        final long[] tvfPointers = readTvfPointers(fieldCount);
        result = readTermVectors(docNum, fields, tvfPointers);
      }
    } else {
      //System.out.println("No tvx file");
    }
    return result;
  }

  public void get(int docNumber, TermVectorMapper mapper) throws IOException {
    // Check if no term vectors are available for this segment at all
    if (tvx != null) {
      //We need to offset by

      seekTvx(docNumber);
      long tvdPosition = tvx.readLong();

      tvd.seek(tvdPosition);
      int fieldCount = tvd.readVInt();

      // No fields are vectorized for this document
      if (fieldCount != 0) {
        final String[] fields = readFields(fieldCount);
        final long[] tvfPointers = readTvfPointers(fieldCount);
        mapper.setDocumentNumber(docNumber);
        readTermVectors(fields, tvfPointers, mapper);
      }
    } else {
      //System.out.println("No tvx file");
    }
  }


  private SegmentTermVector[] readTermVectors(int docNum, String fields[], long tvfPointers[])
          throws IOException {
    SegmentTermVector res[] = new SegmentTermVector[fields.length];
    for (int i = 0; i < fields.length; i++) {
      ParallelArrayTermVectorMapper mapper = new ParallelArrayTermVectorMapper();
      mapper.setDocumentNumber(docNum);
      readTermVector(fields[i], tvfPointers[i], mapper);
      res[i] = (SegmentTermVector) mapper.materializeVector();
    }
    return res;
  }

  private void readTermVectors(String fields[], long tvfPointers[], TermVectorMapper mapper)
          throws IOException {
    for (int i = 0; i < fields.length; i++) {
      readTermVector(fields[i], tvfPointers[i], mapper);
    }
  }


  /**
   * 
   * @param field The field to read in
   * @param tvfPointer The pointer within the tvf file where we should start reading
   * @param mapper The mapper used to map the TermVector
   * @throws IOException
   */ 
  private void readTermVector(String field, long tvfPointer, TermVectorMapper mapper)
          throws IOException {

    // Now read the data from specified position
    //We don't need to offset by the FORMAT here since the pointer already includes the offset
    tvf.seek(tvfPointer);

    int numTerms = tvf.readVInt();
    //System.out.println("Num Terms: " + numTerms);
    // If no terms - return a constant empty termvector. However, this should never occur!
    if (numTerms == 0) 
      return;
    
    boolean storePositions;
    boolean storeOffsets;
    
    byte bits = tvf.readByte();
    storePositions = (bits & STORE_POSITIONS_WITH_TERMVECTOR) != 0;
    storeOffsets = (bits & STORE_OFFSET_WITH_TERMVECTOR) != 0;

    mapper.setExpectations(field, numTerms, storeOffsets, storePositions);
    int start = 0;
    int deltaLength = 0;
    int totalLength = 0;
    byte[] byteBuffer;

    // init the buffer
    byteBuffer = new byte[20];

    for (int i = 0; i < numTerms; i++) {
      start = tvf.readVInt();
      deltaLength = tvf.readVInt();
      totalLength = start + deltaLength;

      final BytesRef term = new BytesRef(totalLength);
      
      // Term stored as utf8 bytes
      if (byteBuffer.length < totalLength) {
        byteBuffer = ArrayUtil.grow(byteBuffer, totalLength);
      }
      tvf.readBytes(byteBuffer, start, deltaLength);
      System.arraycopy(byteBuffer, 0, term.bytes, 0, totalLength);
      term.length = totalLength;
      int freq = tvf.readVInt();
      int [] positions = null;
      if (storePositions) { //read in the positions
        //does the mapper even care about positions?
        if (!mapper.isIgnoringPositions()) {
          positions = new int[freq];
          int prevPosition = 0;
          for (int j = 0; j < freq; j++)
          {
            positions[j] = prevPosition + tvf.readVInt();
            prevPosition = positions[j];
          }
        } else {
          //we need to skip over the positions.  Since these are VInts, I don't believe there is anyway to know for sure how far to skip
          //
          for (int j = 0; j < freq; j++)
          {
            tvf.readVInt();
          }
        }
      }
      TermVectorOffsetInfo[] offsets = null;
      if (storeOffsets) {
        //does the mapper even care about offsets?
        if (!mapper.isIgnoringOffsets()) {
          offsets = new TermVectorOffsetInfo[freq];
          int prevOffset = 0;
          for (int j = 0; j < freq; j++) {
            int startOffset = prevOffset + tvf.readVInt();
            int endOffset = startOffset + tvf.readVInt();
            offsets[j] = new TermVectorOffsetInfo(startOffset, endOffset);
            prevOffset = endOffset;
          }
        } else {
          for (int j = 0; j < freq; j++){
            tvf.readVInt();
            tvf.readVInt();
          }
        }
      }
      mapper.map(term, freq, offsets, positions);
    }
  }

  @Override
  protected Object clone() throws CloneNotSupportedException {
    
    final TermVectorsReader clone = (TermVectorsReader) super.clone();

    // These are null when a TermVectorsReader was created
    // on a segment that did not have term vectors saved
    if (tvx != null && tvd != null && tvf != null) {
      clone.tvx = (IndexInput) tvx.clone();
      clone.tvd = (IndexInput) tvd.clone();
      clone.tvf = (IndexInput) tvf.clone();
    }
    
    return clone;
  }
}


/**
 * Models the existing parallel array structure
 */
class ParallelArrayTermVectorMapper extends TermVectorMapper
{

  private BytesRef[] terms;
  private int[] termFreqs;
  private int positions[][];
  private TermVectorOffsetInfo offsets[][];
  private int currentPosition;
  private boolean storingOffsets;
  private boolean storingPositions;
  private String field;

  @Override
  public void setExpectations(String field, int numTerms, boolean storeOffsets, boolean storePositions) {
    this.field = field;
    terms = new BytesRef[numTerms];
    termFreqs = new int[numTerms];
    this.storingOffsets = storeOffsets;
    this.storingPositions = storePositions;
    if(storePositions)
      this.positions = new int[numTerms][];
    if(storeOffsets)
      this.offsets = new TermVectorOffsetInfo[numTerms][];
  }

  @Override
  public void map(BytesRef term, int frequency, TermVectorOffsetInfo[] offsets, int[] positions) {
    terms[currentPosition] = term;
    termFreqs[currentPosition] = frequency;
    if (storingOffsets)
    {
      this.offsets[currentPosition] = offsets;
    }
    if (storingPositions)
    {
      this.positions[currentPosition] = positions; 
    }
    currentPosition++;
  }

  /**
   * Construct the vector
   * @return The {@link TermFreqVector} based on the mappings.
   */
  public TermFreqVector materializeVector() {
    SegmentTermVector tv = null;
    if (field != null && terms != null) {
      if (storingPositions || storingOffsets) {
        tv = new SegmentTermPositionVector(field, terms, termFreqs, positions, offsets);
      } else {
        tv = new SegmentTermVector(field, terms, termFreqs);
      }
    }
    return tv;
  }
}<|MERGE_RESOLUTION|>--- conflicted
+++ resolved
@@ -77,37 +77,6 @@
 
     try {
       String idxName = IndexFileNames.segmentFileName(segment, "", IndexFileNames.VECTORS_INDEX_EXTENSION);
-<<<<<<< HEAD
-      if (d.fileExists(idxName)) {
-        tvx = d.openInput(idxName, readBufferSize);
-        format = checkValidFormat(tvx, idxName);
-        String fn = IndexFileNames.segmentFileName(segment, "", IndexFileNames.VECTORS_DOCUMENTS_EXTENSION);
-        tvd = d.openInput(fn, readBufferSize);
-        final int tvdFormat = checkValidFormat(tvd, fn);
-        fn = IndexFileNames.segmentFileName(segment, "", IndexFileNames.VECTORS_FIELDS_EXTENSION);
-        tvf = d.openInput(fn, readBufferSize);
-        final int tvfFormat = checkValidFormat(tvf, fn);
-
-        assert format == tvdFormat;
-        assert format == tvfFormat;
-
-        assert (tvx.length()-FORMAT_SIZE) % 16 == 0;
-        numTotalDocs = (int) (tvx.length() >> 4);
-
-        if (-1 == docStoreOffset) {
-          this.docStoreOffset = 0;
-          this.size = numTotalDocs;
-          assert size == 0 || numTotalDocs == size;
-        } else {
-          this.docStoreOffset = docStoreOffset;
-          this.size = size;
-          // Verify the file is long enough to hold all of our
-          // docs
-          assert numTotalDocs >= size + docStoreOffset: "numTotalDocs=" + numTotalDocs + " size=" + size + " docStoreOffset=" + docStoreOffset;
-        }
-      } else
-        format = 0;
-=======
       tvx = d.openInput(idxName, readBufferSize);
       format = checkValidFormat(tvx, idxName);
       String fn = IndexFileNames.segmentFileName(segment, "", IndexFileNames.VECTORS_DOCUMENTS_EXTENSION);
@@ -133,7 +102,6 @@
         // docs
         assert numTotalDocs >= size + docStoreOffset: "numTotalDocs=" + numTotalDocs + " size=" + size + " docStoreOffset=" + docStoreOffset;
       }
->>>>>>> 2ede77ba
 
       this.fieldInfos = fieldInfos;
       success = true;
