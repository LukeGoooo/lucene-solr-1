<?xml version="1.0" encoding="UTF-8" ?>
<!--
 Licensed to the Apache Software Foundation (ASF) under one or more
 contributor license agreements.  See the NOTICE file distributed with
 this work for additional information regarding copyright ownership.
 The ASF licenses this file to You under the Apache License, Version 2.0
 (the "License"); you may not use this file except in compliance with
 the License.  You may obtain a copy of the License at

     http://www.apache.org/licenses/LICENSE-2.0

 Unless required by applicable law or agreed to in writing, software
 distributed under the License is distributed on an "AS IS" BASIS,
 WITHOUT WARRANTIES OR CONDITIONS OF ANY KIND, either express or implied.
 See the License for the specific language governing permissions and
 limitations under the License.
-->
<!-- 
     For more details about configurations options that may appear in this 
     file, see http://wiki.apache.org/solr/SolrConfigXml.

     Specifically, the Solr Config can support XInclude, which may make it easier to manage
     the configuration.  See https://issues.apache.org/jira/browse/SOLR-1167
-->
<config>
  
  <!--
    Controls what version of Lucene various components of Solr adhere to. Generally, you want
    to use the latest version to get all bug fixes and improvements. It is highly recommended 
    that you fully re-index after changing this setting as it can affect both how text is indexed
    and queried.
  -->
  <luceneMatchVersion>LUCENE_40</luceneMatchVersion>

  <!-- lib directives can be used to instruct Solr to load an Jars identified
       and use them to resolve any "plugins" specified in your solrconfig.xml or
       schema.xml (ie: Analyzers, Request Handlers, etc...).

       All directories and paths are resolved relative to the instanceDir.

       If a "./lib" directory exists in your instanceDir, all files found in it
       are included as if you had used the following syntax...
       
              <lib dir="./lib" />
    -->
  <!-- A dir option by itself adds any files found in the directory to the
       classpath, this is useful for including all jars in a directory.
    -->
  <lib dir="../../contrib/extraction/lib" />
  <!-- When a regex is specified in addition to a directory, only the files in that
       directory which completely match the regex (anchored on both ends)
       will be included.
    -->
  <lib dir="../../dist/" regex="apache-solr-cell-\d.*\.jar" />
  <lib dir="../../dist/" regex="apache-solr-clustering-\d.*\.jar" />
  <!-- If a dir option (with or without a regex) is used and nothing is found
       that matches, it will be ignored
    -->
  <lib dir="../../contrib/clustering/lib/" />
  <lib dir="/total/crap/dir/ignored" /> 
  <!-- an exact path can be used to specify a specific file.  This will cause
       a serious error to be logged if it can't be loaded.
  <lib path="../a-jar-that-does-not-exist.jar" /> 
  -->

  
  <!-- Used to specify an alternate directory to hold all index data
       other than the default ./data under the Solr home.
       If replication is in use, this should match the replication configuration. -->
  <dataDir>${solr.data.dir:}</dataDir>


  <!--  The DirectoryFactory to use for indexes.
        solr.StandardDirectoryFactory, the default, is filesystem based.
        solr.RAMDirectoryFactory is memory based, not persistent, and doesn't work with replication. -->
  <directoryFactory name="DirectoryFactory" class="${solr.directoryFactory:solr.StandardDirectoryFactory}"/>


  <!-- WARNING: this <indexDefaults> section only provides defaults for index writers
       in general. See also the <mainIndex> section after that when changing parameters
       for Solr's main Lucene index. -->
  <indexDefaults>
   <!-- Values here affect all index writers and act as a default unless overridden. -->
    <useCompoundFile>false</useCompoundFile>

    <mergeFactor>10</mergeFactor>
    <!-- If both ramBufferSizeMB and maxBufferedDocs is set, then Lucene will flush
     based on whichever limit is hit first.  -->
    <!--<maxBufferedDocs>1000</maxBufferedDocs>-->

    <!-- Sets the amount of RAM that may be used by Lucene indexing
      for buffering added documents and deletions before they are
      flushed to the Directory.  -->
    <ramBufferSizeMB>32</ramBufferSizeMB>
    <!-- <maxMergeDocs>2147483647</maxMergeDocs> -->
    <maxFieldLength>10000</maxFieldLength>
    <writeLockTimeout>1000</writeLockTimeout>
    <commitLockTimeout>10000</commitLockTimeout>

    <!--
     Expert: The Merge Policy in Lucene controls how merging is handled by
     Lucene.  The default in 2.3 is the LogByteSizeMergePolicy, previous
     versions used LogDocMergePolicy.

     LogByteSizeMergePolicy chooses segments to merge based on their size.  The
     Lucene 2.2 default, LogDocMergePolicy chose when to merge based on number
     of documents

     Other implementations of MergePolicy must have a no-argument constructor
     -->
    <!--<mergePolicy class="org.apache.lucene.index.LogByteSizeMergePolicy"/>-->

    <!--
     Expert:
     The Merge Scheduler in Lucene controls how merges are performed.  The
     ConcurrentMergeScheduler (Lucene 2.3 default) can perform merges in the
     background using separate threads.  The SerialMergeScheduler (Lucene 2.2
     default) does not.
     -->
    <!--<mergeScheduler class="org.apache.lucene.index.ConcurrentMergeScheduler"/>-->

	  
    <!--
      This option specifies which Lucene LockFactory implementation to use.
      
      single = SingleInstanceLockFactory - suggested for a read-only index
               or when there is no possibility of another process trying
               to modify the index.
      native = NativeFSLockFactory  - uses OS native file locking.
               Do not use when multiple solr webapps in the same JVM are
               attempting to share a single index.
      simple = SimpleFSLockFactory  - uses a plain file for locking

      (For backwards compatibility with Solr 1.2, 'simple' is the default
       if not specified.)

      More details on the nuances of each LockFactory...
      http://wiki.apache.org/lucene-java/AvailableLockFactories
    -->
    <lockType>native</lockType>
    <!--
     Expert:
    Controls how often Lucene loads terms into memory -->
    <!--<termIndexInterval>256</termIndexInterval>-->
  </indexDefaults>

  <mainIndex>
    <!-- options specific to the main on-disk lucene index -->
    <useCompoundFile>false</useCompoundFile>
    <ramBufferSizeMB>32</ramBufferSizeMB>
    <mergeFactor>10</mergeFactor>
    <!-- Deprecated -->
    <!--<maxBufferedDocs>1000</maxBufferedDocs>-->
    <!--<maxMergeDocs>2147483647</maxMergeDocs>-->

    <!-- inherit from indexDefaults <maxFieldLength>10000</maxFieldLength> -->

    <!-- If true, unlock any held write or commit locks on startup. 
         This defeats the locking mechanism that allows multiple
         processes to safely access a lucene index, and should be
         used with care.
         This is not needed if lock type is 'none' or 'single'
     -->
    <unlockOnStartup>false</unlockOnStartup>
    
    <!-- If true, IndexReaders will be reopened (often more efficient) instead
         of closed and then opened.  -->
    <reopenReaders>true</reopenReaders>

    <!--
     Expert:
    Controls how often Lucene loads terms into memory.  Default is 128 and is likely good for most everyone. -->
    <!--<termIndexInterval>256</termIndexInterval>-->

    <!--
        Custom deletion policies can specified here. The class must
        implement org.apache.lucene.index.IndexDeletionPolicy.

        http://lucene.apache.org/java/2_9_1/api/all/org/apache/lucene/index/IndexDeletionPolicy.html

        The standard Solr IndexDeletionPolicy implementation supports deleting
        index commit points on number of commits, age of commit point and
        optimized status.

        The latest commit point should always be preserved regardless
        of the criteria.
    -->
    <deletionPolicy class="solr.SolrDeletionPolicy">
      <!-- The number of commit points to be kept -->
      <str name="maxCommitsToKeep">1</str>
      <!-- The number of optimized commit points to be kept -->
      <str name="maxOptimizedCommitsToKeep">0</str>
      <!--
          Delete all commit points once they have reached the given age.
          Supports DateMathParser syntax e.g.
          
          <str name="maxCommitAge">30MINUTES</str>
          <str name="maxCommitAge">1DAY</str>
      -->
    </deletionPolicy>

    <!--  To aid in advanced debugging, you may turn on IndexWriter debug logging.
      Setting to true will set the file that the underlying Lucene IndexWriter
      will write its debug infostream to.  -->
     <infoStream file="INFOSTREAM.txt">false</infoStream> 

  </mainIndex>

  <!--	Enables JMX if and only if an existing MBeanServer is found, use this
    if you want to configure JMX through JVM parameters. Remove this to disable
    exposing Solr configuration and statistics to JMX.

		If you want to connect to a particular server, specify the agentId
		e.g. <jmx agentId="myAgent" />

		If you want to start a new MBeanServer, specify the serviceUrl
		e.g <jmx serviceUrl="service:jmx:rmi:///jndi/rmi://localhost:9999/solr"/>

		For more details see http://wiki.apache.org/solr/SolrJmx
  -->
  <jmx />

  <!-- the default high-performance update handler -->
  <updateHandler class="solr.DirectUpdateHandler2">
    <!-- A prefix of "solr." for class names is an alias that
         causes solr to search appropriate packages, including
         org.apache.solr.(search|update|request|core|analysis)
     -->

    <!-- Perform a <commit/> automatically under certain conditions:
         maxDocs - number of updates since last commit is greater than this
         maxTime - oldest uncommited update (in ms) is this long ago
         Instead of enabling autoCommit, consider using "commitWithin"
         when adding documents. http://wiki.apache.org/solr/UpdateXmlMessages
    <autoCommit> 
      <maxDocs>10000</maxDocs>
      <maxTime>1000</maxTime> 
    </autoCommit>
    -->


    <!-- The RunExecutableListener executes an external command from a
      hook such as postCommit or postOptimize.
         exe - the name of the executable to run
         dir - dir to use as the current working directory. default="."
         wait - the calling thread waits until the executable returns. default="true"
         args - the arguments to pass to the program.  default=nothing
         env - environment variables to set.  default=nothing
      -->
    <!-- A postCommit event is fired after every commit or optimize command
    <listener event="postCommit" class="solr.RunExecutableListener">
      <str name="exe">solr/bin/snapshooter</str>
      <str name="dir">.</str>
      <bool name="wait">true</bool>
      <arr name="args"> <str>arg1</str> <str>arg2</str> </arr>
      <arr name="env"> <str>MYVAR=val1</str> </arr>
    </listener>
    -->
    <!-- A postOptimize event is fired only after every optimize command
    <listener event="postOptimize" class="solr.RunExecutableListener">
      <str name="exe">snapshooter</str>
      <str name="dir">solr/bin</str>
      <bool name="wait">true</bool>
    </listener>
    -->

  </updateHandler>
  
  <!-- Use the following format to specify a custom IndexReaderFactory - allows for alternate
       IndexReader implementations.

       ** Experimental Feature **
       Please note - Using a custom IndexReaderFactory may prevent certain other features
       from working. The API to IndexReaderFactory may change without warning or may even
       be removed from future releases if the problems cannot be resolved.

       ** Features that may not work with custom IndexReaderFactory **
       The ReplicationHandler assumes a disk-resident index. Using a custom
       IndexReader implementation may cause incompatibility with ReplicationHandler and
       may cause replication to not work correctly. See SOLR-1366 for details.

  <indexReaderFactory name="IndexReaderFactory" class="package.class">
    Parameters as required by the implementation
  </indexReaderFactory >
  -->
  <!-- To set the setTermIndexDivisor, do this: -->
  <!--<indexReaderFactory name="IndexReaderFactory" class="org.apache.solr.core.StandardIndexReaderFactory">
    <int name="setTermIndexDivisor">12</int>
  </indexReaderFactory >-->


  <query>
    <!-- Maximum number of clauses in a boolean query... in the past, this affected
        range or prefix queries that expanded to big boolean queries - built in Solr 
        query parsers no longer create queries with this limitation. 
        An exception is thrown if exceeded.  -->
    <maxBooleanClauses>1024</maxBooleanClauses>


    <!-- There are two implementations of cache available for Solr,
         LRUCache, based on a synchronized LinkedHashMap, and
         FastLRUCache, based on a ConcurrentHashMap.  FastLRUCache has faster gets
         and slower puts in single threaded operation and thus is generally faster
         than LRUCache when the hit ratio of the cache is high (> 75%), and may be
         faster under other scenarios on multi-cpu systems. -->
    <!-- Cache used by SolrIndexSearcher for filters (DocSets),
         unordered sets of *all* documents that match a query.
         When a new searcher is opened, its caches may be prepopulated
         or "autowarmed" using data from caches in the old searcher.
         autowarmCount is the number of items to prepopulate.  For LRUCache,
         the autowarmed items will be the most recently accessed items.
       Parameters:
         class - the SolrCache implementation LRUCache or FastLRUCache
         size - the maximum number of entries in the cache
         initialSize - the initial capacity (number of entries) of
           the cache.  (seel java.util.HashMap)
         autowarmCount - the number of entries to prepopulate from
           and old cache.
         -->
    <filterCache
      class="solr.FastLRUCache"
      size="512"
      initialSize="512"
      autowarmCount="0"/>

    <!-- Cache used to hold field values that are quickly accessible
         by document id.  The fieldValueCache is created by default
         even if not configured here.
      <fieldValueCache
        class="solr.FastLRUCache"
        size="512"
        autowarmCount="128"
        showItems="32"
      />
    -->

   <!-- queryResultCache caches results of searches - ordered lists of
         document ids (DocList) based on a query, a sort, and the range
         of documents requested.  -->
    <queryResultCache
      class="solr.LRUCache"
      size="512"
      initialSize="512"
      autowarmCount="0"/>

  <!-- documentCache caches Lucene Document objects (the stored fields for each document).
       Since Lucene internal document ids are transient, this cache will not be autowarmed.  -->
    <documentCache
      class="solr.LRUCache"
      size="512"
      initialSize="512"
      autowarmCount="0"/>

    <!-- If true, stored fields that are not requested will be loaded lazily.
      This can result in a significant speed improvement if the usual case is to
      not load all stored fields, especially if the skipped fields are large
      compressed text fields.
    -->
    <enableLazyFieldLoading>true</enableLazyFieldLoading>

    <!-- Example of a generic cache.  These caches may be accessed by name
         through SolrIndexSearcher.getCache(),cacheLookup(), and cacheInsert().
         The purpose is to enable easy caching of user/application level data.
         The regenerator argument should be specified as an implementation
         of solr.search.CacheRegenerator if autowarming is desired.  -->
    <!--
    <cache name="myUserCache"
      class="solr.LRUCache"
      size="4096"
      initialSize="1024"
      autowarmCount="1024"
      regenerator="org.mycompany.mypackage.MyRegenerator"
      />
    -->

   <!-- An optimization that attempts to use a filter to satisfy a search.
         If the requested sort does not include score, then the filterCache
         will be checked for a filter matching the query. If found, the filter
         will be used as the source of document ids, and then the sort will be
         applied to that.
    <useFilterForSortedQuery>true</useFilterForSortedQuery>
   -->

   <!-- An optimization for use with the queryResultCache.  When a search
         is requested, a superset of the requested number of document ids
         are collected.  For example, if a search for a particular query
         requests matching documents 10 through 19, and queryWindowSize is 50,
         then documents 0 through 49 will be collected and cached.  Any further
         requests in that range can be satisfied via the cache.  -->
    <queryResultWindowSize>20</queryResultWindowSize>

    <!-- Maximum number of documents to cache for any entry in the
         queryResultCache. -->
    <queryResultMaxDocsCached>200</queryResultMaxDocsCached>

    <!-- a newSearcher event is fired whenever a new searcher is being prepared
      and there is a current searcher handling requests (aka registered).
      It can be used to prime certain caches to prevent long request times for
      certain requests.
    -->
    <!-- QuerySenderListener takes an array of NamedList and executes a
         local query request for each NamedList in sequence. -->
    <listener event="newSearcher" class="solr.QuerySenderListener">
      <arr name="queries">
        <!--
        <lst> <str name="q">solr</str> <str name="start">0</str> <str name="rows">10</str> </lst>
        <lst> <str name="q">rocks</str> <str name="start">0</str> <str name="rows">10</str> </lst>
        <lst><str name="q">static newSearcher warming query from solrconfig.xml</str></lst>
        -->
      </arr>
    </listener>

    <!-- a firstSearcher event is fired whenever a new searcher is being
         prepared but there is no current registered searcher to handle
         requests or to gain autowarming data from. -->
    <listener event="firstSearcher" class="solr.QuerySenderListener">
      <arr name="queries">
        <lst> <str name="q">solr rocks</str><str name="start">0</str><str name="rows">10</str></lst>
        <lst><str name="q">static firstSearcher warming query from solrconfig.xml</str></lst>
      </arr>
    </listener>

    <!-- If a search request comes in and there is no current registered searcher,
         then immediately register the still warming searcher and use it.  If
         "false" then all requests will block until the first searcher is done
         warming. -->
    <useColdSearcher>false</useColdSearcher>

    <!-- Maximum number of searchers that may be warming in the background
      concurrently.  An error is returned if this limit is exceeded. Recommend
      1-2 for read-only slaves, higher for masters w/o cache warming. -->
    <maxWarmingSearchers>2</maxWarmingSearchers>

  </query>

  <!-- 
    Let the dispatch filter handler /select?qt=XXX
    handleSelect=true will use consistent error handling for /select and /update
    handleSelect=false will use solr1.1 style error formatting
    -->
  <requestDispatcher handleSelect="true" >
    <!--Make sure your system has some authentication before enabling remote streaming!  -->
    <requestParsers enableRemoteStreaming="true" multipartUploadLimitInKB="2048000" />

    <!-- Set HTTP caching related parameters (for proxy caches and clients).
          
         To get the behaviour of Solr 1.2 (ie: no caching related headers)
         use the never304="true" option and do not specify a value for
         <cacheControl>
    -->
    <!-- <httpCaching never304="true"> -->
    <httpCaching lastModifiedFrom="openTime"
                 etagSeed="Solr">
       <!-- lastModFrom="openTime" is the default, the Last-Modified value
            (and validation against If-Modified-Since requests) will all be
            relative to when the current Searcher was opened.
            You can change it to lastModFrom="dirLastMod" if you want the
            value to exactly corrispond to when the physical index was last
            modified.

            etagSeed="..." is an option you can change to force the ETag
            header (and validation against If-None-Match requests) to be
            differnet even if the index has not changed (ie: when making
            significant changes to your config file)

            lastModifiedFrom and etagSeed are both ignored if you use the
            never304="true" option.
       -->
       <!-- If you include a <cacheControl> directive, it will be used to
            generate a Cache-Control header, as well as an Expires header
            if the value contains "max-age="

            By default, no Cache-Control header is generated.

            You can use the <cacheControl> option even if you have set
            never304="true"
       -->
       <!-- <cacheControl>max-age=30, public</cacheControl> -->
    </httpCaching>
  </requestDispatcher>


  <!-- requestHandler plugins... incoming queries will be dispatched to the
     correct handler based on the path or the qt (query type) param.
     Names starting with a '/' are accessed with the a path equal to the 
     registered name.  Names without a leading '/' are accessed with:
      http://host/app/select?qt=name
     If no qt is defined, the requestHandler that declares default="true"
     will be used.
  -->
  <requestHandler name="standard" class="solr.SearchHandler" default="true">
    <!-- default values for query parameters -->
     <lst name="defaults">
       <str name="echoParams">explicit</str>
       <!--
       <int name="rows">10</int>
       <str name="fl">*</str>
       <str name="version">2.1</str>
        -->
     </lst>
  </requestHandler>
  
  <!-- 
  -->
  <requestHandler name="/browse" class="solr.SearchHandler">
     <lst name="defaults">
<<<<<<< HEAD
=======
       <str name="echoParams">explicit</str>
>>>>>>> 2ede77ba

       <!-- VelocityResponseWriter settings -->
       <str name="wt">velocity</str>
       <str name="v.template">browse</str>
       <str name="v.layout">layout</str>
       <str name="title">Solritas</str>

       <!-- Query settings -->
<<<<<<< HEAD
       <str name="defType">dismax</str>
=======
       <str name="defType">edismax</str>
>>>>>>> 2ede77ba
       <str name="qf">
          text^0.5 features^1.0 name^1.2 sku^1.5 id^10.0 manu^1.1 cat^1.4
       </str>
       <str name="q.alt">*:*</str>
       <str name="rows">10</str>
       <str name="fl">*,score</str>
<<<<<<< HEAD
=======
       <str name="mlt.qf">
         text^0.5 features^1.0 name^1.2 sku^1.5 id^10.0 manu^1.1 cat^1.4
       </str>
       <str name="mlt.fl">text,features,name,sku,id,manu,cat</str>
       <int name="mlt.count">3</int>
>>>>>>> 2ede77ba

       <!-- Faceting defaults -->
       <str name="facet">on</str>
       <str name="facet.field">cat</str>
       <str name="facet.field">manu_exact</str>
<<<<<<< HEAD
       <str name="facet.mincount">1</str>
=======
       <str name="facet.query">ipod</str>
       <str name="facet.query">GB</str>
       <str name="facet.mincount">1</str>
       <str name="facet.pivot">cat,inStock</str>
       <str name="facet.range">price</str>
       <int name="facet.range.start">0</int>
       <int name="facet.range.end">600</int>
       <int name="facet.range.gap">50</int>
       <str name="facet.range.other">after</str>
       <str name="facet.date">manufacturedate_dt</str>
       <str name="facet.date.start">NOW/YEAR-10YEARS</str>
       <str name="facet.date.end">NOW</str>
       <str name="facet.mincount">1</str>
       <str name="facet.date.gap">+1YEAR</str>
       <str name="facet.date.other">before</str>
       <str name="facet.date.other">after</str>

>>>>>>> 2ede77ba

       <!-- Highlighting defaults -->
       <str name="hl">on</str>
       <str name="hl.fl">text features name</str>
       <str name="f.name.hl.fragsize">0</str>
       <str name="f.name.hl.alternateField">name</str>

       <!-- Spell checking defaults -->
       <str name="spellcheck">on</str>
       <str name="spellcheck.collate">true</str>
       <str name="spellcheck.onlyMorePopular">false</str>
       <str name="spellcheck.extendedResults">false</str>
       <str name="spellcheck.count">3</str>
     </lst>
     <arr name="last-components">
       <str>spellcheck</str>
     </arr>
<<<<<<< HEAD
=======
     <!--
     <str name="url-scheme">httpx</str>
     -->
>>>>>>> 2ede77ba
  </requestHandler>
  

<!-- Please refer to http://wiki.apache.org/solr/SolrReplication for details on configuring replication -->
<!-- remove the <lst name="master"> section if this is just a slave -->
<!-- remove  the <lst name="slave"> section if this is just a master -->
<!--
<requestHandler name="/replication" class="solr.ReplicationHandler" >
    <lst name="master">
      <str name="replicateAfter">commit</str>
      <str name="replicateAfter">startup</str>
      <str name="confFiles">schema.xml,stopwords.txt</str>
    </lst>
    <lst name="slave">
      <str name="masterUrl">http://localhost:8983/solr/replication</str>
      <str name="pollInterval">00:00:60</str>
    </lst>
</requestHandler>-->

  <!-- DisMaxRequestHandler allows easy searching across multiple fields
       for simple user-entered phrases.  It's implementation is now
       just the standard SearchHandler with a default query type
       of "dismax". 
       see http://wiki.apache.org/solr/DisMaxRequestHandler
   -->
  <requestHandler name="dismax" class="solr.SearchHandler" >
    <lst name="defaults">
     <str name="defType">dismax</str>
     <str name="echoParams">explicit</str>
     <float name="tie">0.01</float>
     <str name="qf">
        text^0.5 features^1.0 name^1.2 sku^1.5 id^10.0 manu^1.1 cat^1.4
     </str>
     <str name="pf">
        text^0.2 features^1.1 name^1.5 manu^1.4 manu_exact^1.9
     </str>
     <str name="bf">
        popularity^0.5 recip(price,1,1000,1000)^0.3
     </str>
     <str name="fl">
        id,name,price,score
     </str>
     <str name="mm">
        2&lt;-1 5&lt;-2 6&lt;90%
     </str>
     <int name="ps">100</int>
     <str name="q.alt">*:*</str>
     <!-- example highlighter config, enable per-query with hl=true -->
     <str name="hl.fl">text features name</str>
     <!-- for this field, we want no fragmenting, just highlighting -->
     <str name="f.name.hl.fragsize">0</str>
     <!-- instructs Solr to return the field itself if no query terms are
          found -->
     <str name="f.name.hl.alternateField">name</str>
     <str name="f.text.hl.fragmenter">regex</str> <!-- defined below -->
    </lst>
  </requestHandler>

  <!-- Note how you can register the same handler multiple times with
       different names (and different init parameters)
    -->
  <requestHandler name="partitioned" class="solr.SearchHandler" >
    <lst name="defaults">
     <str name="defType">dismax</str>
     <str name="echoParams">explicit</str>
     <str name="qf">text^0.5 features^1.0 name^1.2 sku^1.5 id^10.0</str>
     <str name="mm">2&lt;-1 5&lt;-2 6&lt;90%</str>
     <!-- This is an example of using Date Math to specify a constantly
          moving date range in a config...
       -->
     <str name="bq">incubationdate_dt:[* TO NOW/DAY-1MONTH]^2.2</str>
    </lst>
    <!-- In addition to defaults, "appends" params can be specified
         to identify values which should be appended to the list of
         multi-val params from the query (or the existing "defaults").

         In this example, the param "fq=instock:true" will be appended to
         any query time fq params the user may specify, as a mechanism for
         partitioning the index, independent of any user selected filtering
         that may also be desired (perhaps as a result of faceted searching).

         NOTE: there is *absolutely* nothing a client can do to prevent these
         "appends" values from being used, so don't use this mechanism
         unless you are sure you always want it.
      -->
    <lst name="appends">
      <str name="fq">inStock:true</str>
    </lst>
    <!-- "invariants" are a way of letting the Solr maintainer lock down
         the options available to Solr clients.  Any params values
         specified here are used regardless of what values may be specified
         in either the query, the "defaults", or the "appends" params.

         In this example, the facet.field and facet.query params are fixed,
         limiting the facets clients can use.  Faceting is not turned on by
         default - but if the client does specify facet=true in the request,
         these are the only facets they will be able to see counts for;
         regardless of what other facet.field or facet.query params they
         may specify.

         NOTE: there is *absolutely* nothing a client can do to prevent these
         "invariants" values from being used, so don't use this mechanism
         unless you are sure you always want it.
      -->
    <lst name="invariants">
      <str name="facet.field">cat</str>
      <str name="facet.field">manu_exact</str>
      <str name="facet.query">price:[* TO 500]</str>
      <str name="facet.query">price:[500 TO *]</str>
    </lst>
  </requestHandler>


  <!--
   Search components are registered to SolrCore and used by Search Handlers
   
   By default, the following components are avaliable:
    
   <searchComponent name="query"     class="org.apache.solr.handler.component.QueryComponent" />
   <searchComponent name="facet"     class="org.apache.solr.handler.component.FacetComponent" />
   <searchComponent name="mlt"       class="org.apache.solr.handler.component.MoreLikeThisComponent" />
   <searchComponent name="highlight" class="org.apache.solr.handler.component.HighlightComponent" />
   <searchComponent name="stats"     class="org.apache.solr.handler.component.StatsComponent" />
   <searchComponent name="debug"     class="org.apache.solr.handler.component.DebugComponent" />
   
   Default configuration in a requestHandler would look like:
    <arr name="components">
      <str>query</str>
      <str>facet</str>
      <str>mlt</str>
      <str>highlight</str>
      <str>stats</str>
      <str>debug</str>
    </arr>

    If you register a searchComponent to one of the standard names, that will be used instead.
    To insert components before or after the 'standard' components, use:
    
    <arr name="first-components">
      <str>myFirstComponentName</str>
    </arr>
    
    <arr name="last-components">
      <str>myLastComponentName</str>
    </arr>
  -->
  
   <!-- The spell check component can return a list of alternative spelling
  suggestions.  -->
  <searchComponent name="spellcheck" class="solr.SpellCheckComponent">

    <str name="queryAnalyzerFieldType">textSpell</str>

    <lst name="spellchecker">
      <str name="name">default</str>
      <str name="field">name</str>
      <str name="spellcheckIndexDir">./spellchecker</str>
    </lst>

    <!-- a spellchecker that uses no auxiliary index
    <lst name="spellchecker">
      <str name="name">default</str>
      <str name="field">name</str>
      <str name="classname">solr.DirectSolrSpellChecker</str>
      &lt;!&ndash; Note: this value is just for the example,
      to correct hell to dell. In practice a value of 1
      is highly recommended.
       &ndash;&gt;
      <str name="minPrefix">0</str>
    </lst>
    -->
    <!-- a spellchecker that uses a different distance measure
    <lst name="spellchecker">
      <str name="name">jarowinkler</str>
      <str name="field">spell</str>
      <str name="distanceMeasure">org.apache.lucene.search.spell.JaroWinklerDistance</str>
      <str name="spellcheckIndexDir">./spellchecker2</str>
    </lst>
     -->
    <!-- Use an alternate comparator -->
    <!--<lst name="spellchecker">
      <str name="name">freq</str>
      <str name="field">lowerfilt</str>
      <str name="spellcheckIndexDir">spellcheckerFreq</str>
      &lt;!&ndash; comparatorClass be one of:
        1. score (default)
        2. freq (Frequency first, then score)
        3. A fully qualified class name
       &ndash;&gt;
      <str name="comparatorClass">freq</str>
      <str name="buildOnCommit">true</str>
    -->

    <!-- a file based spell checker
    <lst name="spellchecker">
      <str name="classname">solr.FileBasedSpellChecker</str>
      <str name="name">file</str>
      <str name="sourceLocation">spellings.txt</str>
      <str name="characterEncoding">UTF-8</str>
      <str name="spellcheckIndexDir">./spellcheckerFile</str>
    </lst>
    -->
  </searchComponent>

  <!-- A request handler utilizing the spellcheck component.  
  #############################################################################
  NOTE: This is purely as an example.  The whole purpose of the
  SpellCheckComponent is to hook it into the request handler that handles (i.e.
  the standard or dismax SearchHandler) queries such that a separate request is
  not needed to get suggestions.

  See http://wiki.apache.org/solr/SpellCheckComponent for details on the request
  parameters. 

  IN OTHER WORDS, THERE IS REALLY GOOD CHANCE THE SETUP BELOW IS NOT WHAT YOU
  WANT FOR YOUR PRODUCTION SYSTEM!
  #############################################################################
  -->
  <requestHandler name="/spell" class="solr.SearchHandler" lazy="true">
    <lst name="defaults">
      <str name="spellcheck.onlyMorePopular">false</str>
      <str name="spellcheck.extendedResults">false</str>
      <str name="spellcheck.count">1</str>
    </lst>
    <arr name="last-components">
      <str>spellcheck</str>
    </arr>
  </requestHandler>

  <searchComponent name="tvComponent" class="org.apache.solr.handler.component.TermVectorComponent"/>
  <!-- A Req Handler for working with the tvComponent.  This is purely as an example.
  You will likely want to add the component to your already specified request handlers. -->
  <requestHandler name="tvrh" class="org.apache.solr.handler.component.SearchHandler">
    <lst name="defaults">
      <bool name="tv">true</bool>
    </lst>
    <arr name="last-components">
      <str>tvComponent</str>
    </arr>
  </requestHandler>

  <!-- Clustering Component
       http://wiki.apache.org/solr/ClusteringComponent
       This relies on third party jars which are not included in the release.
       To use this component (and the "/clustering" handler)
       Those jars will need to be downloaded, and you'll need to set the
       solr.cluster.enabled system property when running solr...
          java -Dsolr.clustering.enabled=true -jar start.jar
    -->
  <searchComponent
    name="clusteringComponent"
    enable="${solr.clustering.enabled:false}"
    class="org.apache.solr.handler.clustering.ClusteringComponent" >
    <!-- Declare an engine -->
    <lst name="engine">
      <!-- The name, only one can be named "default" -->
      <str name="name">default</str>
      <!-- 
           Class name of Carrot2 clustering algorithm. Currently available algorithms are:
           
           * org.carrot2.clustering.lingo.LingoClusteringAlgorithm
           * org.carrot2.clustering.stc.STCClusteringAlgorithm
           
           See http://project.carrot2.org/algorithms.html for the algorithm's characteristics.
        -->
      <str name="carrot.algorithm">org.carrot2.clustering.lingo.LingoClusteringAlgorithm</str>
      <!-- 
           Overriding values for Carrot2 default algorithm attributes. For a description
           of all available attributes, see: http://download.carrot2.org/stable/manual/#chapter.components.
           Use attribute key as name attribute of str elements below. These can be further
           overridden for individual requests by specifying attribute key as request
           parameter name and attribute value as parameter value.
        -->
      <str name="LingoClusteringAlgorithm.desiredClusterCountBase">20</str>
      
      <!--
           The language to assume for the documents. For a list of allowed values, see:
           http://download.carrot2.org/stable/manual/#section.attribute.lingo.MultilingualClustering.defaultLanguage
       -->
      <str name="MultilingualClustering.defaultLanguage">ENGLISH</str>
    </lst>
    <lst name="engine">
      <str name="name">stc</str>
      <str name="carrot.algorithm">org.carrot2.clustering.stc.STCClusteringAlgorithm</str>
    </lst>
  </searchComponent>
  <requestHandler name="/clustering"
                  enable="${solr.clustering.enabled:false}"
                  class="solr.SearchHandler">
     <lst name="defaults">
       <bool name="clustering">true</bool>
       <str name="clustering.engine">default</str>
       <bool name="clustering.results">true</bool>
       <!-- The title field -->
       <str name="carrot.title">name</str>
       <str name="carrot.url">id</str>
       <!-- The field to cluster on -->
       <str name="carrot.snippet">features</str>
       <!-- produce summaries -->
       <bool name="carrot.produceSummary">true</bool>
       <!-- the maximum number of labels per cluster -->
       <!--<int name="carrot.numDescriptions">5</int>-->
       <!-- produce sub clusters -->
       <bool name="carrot.outputSubClusters">false</bool>
       
       <str name="defType">edismax</str>
       <str name="qf">
          text^0.5 features^1.0 name^1.2 sku^1.5 id^10.0 manu^1.1 cat^1.4
       </str>
       <str name="q.alt">*:*</str>
       <str name="rows">10</str>
       <str name="fl">*,score</str>
    </lst>     
    <arr name="last-components">
      <str>clusteringComponent</str>
    </arr>
  </requestHandler>
  
  <!-- Solr Cell: http://wiki.apache.org/solr/ExtractingRequestHandler -->
  <requestHandler name="/update/extract" class="org.apache.solr.handler.extraction.ExtractingRequestHandler" startup="lazy">
    <lst name="defaults">
      <!-- All the main content goes into "text"... if you need to return
           the extracted text or do highlighting, use a stored field. -->
      <str name="fmap.content">text</str>
      <str name="lowernames">true</str>
      <str name="uprefix">ignored_</str>

      <!-- capture link hrefs but ignore div attributes -->
      <str name="captureAttr">true</str>
      <str name="fmap.a">links</str>
      <str name="fmap.div">ignored_</str>
    </lst>
  </requestHandler>


  <!-- A component to return terms and document frequency of those terms. -->
  <searchComponent name="termsComponent" class="org.apache.solr.handler.component.TermsComponent"/>

  <requestHandler name="/terms" class="org.apache.solr.handler.component.SearchHandler">
     <lst name="defaults">
      <bool name="terms">true</bool>
    </lst>     
    <arr name="components">
      <str>termsComponent</str>
    </arr>
  </requestHandler>


  <!-- a search component that enables you to configure the top results for
       a given query regardless of the normal lucene scoring.-->
  <searchComponent name="elevator" class="solr.QueryElevationComponent" >
    <!-- pick a fieldType to analyze queries -->
    <str name="queryFieldType">string</str>
    <str name="config-file">elevate.xml</str>
  </searchComponent>

  <!-- a request handler utilizing the elevator component -->
  <requestHandler name="/elevate" class="solr.SearchHandler" startup="lazy">
    <lst name="defaults">
      <str name="echoParams">explicit</str>
    </lst>
    <arr name="last-components">
      <str>elevator</str>
    </arr>
  </requestHandler>


  <!-- Update request handler.  

       Note: Since solr1.1 requestHandlers requires a valid content type header if posted in
       the body. For example, curl now requires: -H 'Content-type:text/xml; charset=utf-8'
       The response format differs from solr1.1 formatting and returns a standard error code.
       To enable solr1.1 behavior, remove the /update handler or change its path
    -->
  <requestHandler name="/update" class="solr.XmlUpdateRequestHandler" />


  <requestHandler name="/update/javabin" class="solr.BinaryUpdateRequestHandler" />

  <!--
   Analysis request handler.  Since Solr 1.3.  Use to return how a document is analyzed.  Useful
   for debugging and as a token server for other types of applications.

   This is deprecated in favor of the improved DocumentAnalysisRequestHandler and FieldAnalysisRequestHandler

   <requestHandler name="/analysis" class="solr.AnalysisRequestHandler" />
   -->

  <!--
    An analysis handler that provides a breakdown of the analysis process of provided docuemnts. This handler expects a
    (single) content stream with the following format:

    <docs>
      <doc>
        <field name="id">1</field>
        <field name="name">The Name</field>
        <field name="text">The Text Value</field>
      <doc>
      <doc>...</doc>
      <doc>...</doc>
      ...
    </docs>

    Note: Each document must contain a field which serves as the unique key. This key is used in the returned
    response to assoicate an analysis breakdown to the analyzed document.

    Like the FieldAnalysisRequestHandler, this handler also supports query analysis by
    sending either an "analysis.query" or "q" request paraemter that holds the query text to be analyized. It also
    supports the "analysis.showmatch" parameter which when set to true, all field tokens that match the query
    tokens will be marked as a "match".
  -->
  <requestHandler name="/analysis/document" class="solr.DocumentAnalysisRequestHandler" />

  <!--
    RequestHandler that provides much the same functionality as analysis.jsp. Provides the ability
    to specify multiple field types and field names in the same request and outputs index-time and
    query-time analysis for each of them.

    Request parameters are:
    analysis.fieldname - The field name whose analyzers are to be used
    analysis.fieldtype - The field type whose analyzers are to be used
    analysis.fieldvalue - The text for index-time analysis
    q (or analysis.q) - The text for query time analysis
    analysis.showmatch (true|false) - When set to true and when query analysis is performed, the produced
                                      tokens of the field value analysis will be marked as "matched" for every
                                      token that is produces by the query analysis
   -->
  <requestHandler name="/analysis/field" class="solr.FieldAnalysisRequestHandler" />


  <!-- CSV update handler, loaded on demand -->
  <requestHandler name="/update/csv" class="solr.CSVRequestHandler" startup="lazy" />

  <!-- JSON update handler, loaded on demand -->
  <requestHandler name="/update/json" class="solr.JsonUpdateRequestHandler" startup="lazy" />


  <!-- 
   Admin Handlers - This will register all the standard admin RequestHandlers.  Adding 
   this single handler is equivalent to registering:
   
  <requestHandler name="/admin/luke"       class="org.apache.solr.handler.admin.LukeRequestHandler" />
  <requestHandler name="/admin/system"     class="org.apache.solr.handler.admin.SystemInfoHandler" />
  <requestHandler name="/admin/plugins"    class="org.apache.solr.handler.admin.PluginInfoHandler" />
  <requestHandler name="/admin/threads"    class="org.apache.solr.handler.admin.ThreadDumpHandler" />
  <requestHandler name="/admin/properties" class="org.apache.solr.handler.admin.PropertiesRequestHandler" />
  <requestHandler name="/admin/file"       class="org.apache.solr.handler.admin.ShowFileRequestHandler" >
  
  If you wish to hide files under ${solr.home}/conf, explicitly register the ShowFileRequestHandler using:
  <requestHandler name="/admin/file" class="org.apache.solr.handler.admin.ShowFileRequestHandler" >
    <lst name="invariants">
     <str name="hidden">synonyms.txt</str> 
     <str name="hidden">anotherfile.txt</str> 
    </lst>
  </requestHandler>
  -->
  <requestHandler name="/admin/" class="org.apache.solr.handler.admin.AdminHandlers" />

  <!-- ping/healthcheck -->
  <requestHandler name="/admin/ping" class="PingRequestHandler">
    <lst name="defaults">
      <str name="qt">standard</str>
      <str name="q">solrpingquery</str>
      <str name="echoParams">all</str>
    </lst>
  </requestHandler>

  <!-- Echo the request contents back to the client -->
  <requestHandler name="/debug/dump" class="solr.DumpRequestHandler" >
    <lst name="defaults">
     <str name="echoParams">explicit</str> <!-- for all params (including the default etc) use: 'all' -->
     <str name="echoHandler">true</str>
    </lst>
  </requestHandler>
  
  <searchComponent class="solr.HighlightComponent" name="highlight">
<<<<<<< HEAD
  <highlighting>
   <!-- Configure the standard fragmenter -->
   <!-- This could most likely be commented out in the "default" case -->
   <fragmenter name="gap" class="org.apache.solr.highlight.GapFragmenter" default="true">
    <lst name="defaults">
     <int name="hl.fragsize">100</int>
    </lst>
   </fragmenter>

   <!-- A regular-expression-based fragmenter (f.i., for sentence extraction) -->
   <fragmenter name="regex" class="org.apache.solr.highlight.RegexFragmenter">
    <lst name="defaults">
      <!-- slightly smaller fragsizes work better because of slop -->
      <int name="hl.fragsize">70</int>
      <!-- allow 50% slop on fragment sizes -->
      <float name="hl.regex.slop">0.5</float>
      <!-- a basic sentence pattern -->
      <str name="hl.regex.pattern">[-\w ,/\n\&quot;&apos;]{20,200}</str>
    </lst>
   </fragmenter>

   <!-- Configure the standard formatter -->
   <formatter name="html" class="org.apache.solr.highlight.HtmlFormatter" default="true">
    <lst name="defaults">
     <str name="hl.simple.pre"><![CDATA[<em>]]></str>
     <str name="hl.simple.post"><![CDATA[</em>]]></str>
    </lst>
   </formatter>

   <!-- Configure the standard fragListBuilder -->
   <fragListBuilder name="simple" class="org.apache.solr.highlight.SimpleFragListBuilder" default="true"/>

   <!-- Configure the single fragListBuilder -->
   <fragListBuilder name="single" class="org.apache.solr.highlight.SingleFragListBuilder"/>

   <!-- multi-colored tag FragmentsBuilder -->
   <fragmentsBuilder name="colored" class="org.apache.solr.highlight.MultiColoredScoreOrderFragmentsBuilder" default="true"/>
  </highlighting>
=======
    <highlighting>
      <!-- Configure the standard fragmenter -->
      <!-- This could most likely be commented out in the "default" case -->
      <fragmenter name="gap" class="org.apache.solr.highlight.GapFragmenter" default="true">
        <lst name="defaults">
          <int name="hl.fragsize">100</int>
        </lst>
      </fragmenter>

      <!-- A regular-expression-based fragmenter (f.i., for sentence extraction) -->
      <fragmenter name="regex" class="org.apache.solr.highlight.RegexFragmenter">
        <lst name="defaults">
          <!-- slightly smaller fragsizes work better because of slop -->
          <int name="hl.fragsize">70</int>
          <!-- allow 50% slop on fragment sizes -->
          <float name="hl.regex.slop">0.5</float>
          <!-- a basic sentence pattern -->
          <str name="hl.regex.pattern">[-\w ,/\n\&quot;&apos;]{20,200}</str>
        </lst>
      </fragmenter>

      <!-- Configure the standard formatter -->
      <formatter name="html" class="org.apache.solr.highlight.HtmlFormatter" default="true">
        <lst name="defaults">
          <str name="hl.simple.pre"><![CDATA[<em>]]></str>
          <str name="hl.simple.post"><![CDATA[</em>]]></str>
        </lst>
      </formatter>

      <!-- Configure the standard encoder -->
      <encoder name="html" class="org.apache.solr.highlight.HtmlEncoder" default="true"/>

      <!-- Configure the standard fragListBuilder -->
      <fragListBuilder name="simple" class="org.apache.solr.highlight.SimpleFragListBuilder" default="true"/>

      <!-- Configure the single fragListBuilder -->
      <fragListBuilder name="single" class="org.apache.solr.highlight.SingleFragListBuilder"/>

      <!-- default tag FragmentsBuilder -->
      <fragmentsBuilder name="default" class="org.apache.solr.highlight.ScoreOrderFragmentsBuilder" default="true">
        <!-- 
        <lst name="defaults">
          <str name="hl.multiValuedSeparatorChar">/</str>
        </lst>
        -->
      </fragmentsBuilder>

      <!-- multi-colored tag FragmentsBuilder -->
      <fragmentsBuilder name="colored" class="org.apache.solr.highlight.ScoreOrderFragmentsBuilder">
        <lst name="defaults">
          <str name="hl.tag.pre"><![CDATA[
               <b style="background:yellow">,<b style="background:lawgreen">,
               <b style="background:aquamarine">,<b style="background:magenta">,
               <b style="background:palegreen">,<b style="background:coral">,
               <b style="background:wheat">,<b style="background:khaki">,
               <b style="background:lime">,<b style="background:deepskyblue">]]></str>
          <str name="hl.tag.post"><![CDATA[</b>]]></str>
        </lst>
      </fragmentsBuilder>
    </highlighting>
>>>>>>> 2ede77ba
  </searchComponent>

  <!-- An example dedup update processor that creates the "id" field on the fly
       based on the hash code of some other fields.  This example has overwriteDupes
       set to false since we are using the id field as the signatureField and Solr
       will maintain uniqueness based on that anyway. 
       
       You have to link the chain to an update handler above to use it ie:
         <requestHandler name="/update "class="solr.XmlUpdateRequestHandler">
           <lst name="defaults">
             <str name="update.processor">dedupe</str>
           </lst>
         </requestHandler>  
  -->
  <!--
  <updateRequestProcessorChain name="dedupe">
    <processor class="org.apache.solr.update.processor.SignatureUpdateProcessorFactory">
      <bool name="enabled">true</bool>
      <str name="signatureField">id</str>
      <bool name="overwriteDupes">false</bool>
      <str name="fields">name,features,cat</str>
      <str name="signatureClass">org.apache.solr.update.processor.Lookup3Signature</str>
    </processor>
    <processor class="solr.LogUpdateProcessorFactory" />
    <processor class="solr.RunUpdateProcessorFactory" />
  </updateRequestProcessorChain>
  -->


  <!-- queryResponseWriter plugins... query responses will be written using
       the writer specified by the 'wt' request parameter matching the name
       of a registered writer.
       The "default" writer is the default and will be used if 'wt' is not
       specified in the request.

       The following response writers are implicitly configured unless
       overridden...

    <queryResponseWriter name="xml" class="solr.XMLResponseWriter" default="true"/>
    <queryResponseWriter name="json" class="solr.JSONResponseWriter"/>
    <queryResponseWriter name="python" class="solr.PythonResponseWriter"/>
    <queryResponseWriter name="ruby" class="solr.RubyResponseWriter"/>
    <queryResponseWriter name="php" class="solr.PHPResponseWriter"/>
    <queryResponseWriter name="phps" class="solr.PHPSerializedResponseWriter"/>
    <queryResponseWriter name="velocity" class="solr.VelocityResponseWriter"/>
    <queryResponseWriter name="csv" class="solr.CSVResponseWriter"/>

      Custom response writers can be declared as needed...
    
    <queryResponseWriter name="custom" class="com.example.MyResponseWriter"/>
  -->

  <!-- XSLT response writer transforms the XML output by any xslt file found
       in Solr's conf/xslt directory.  Changes to xslt files are checked for
       every xsltCacheLifetimeSeconds.  
   -->
  <queryResponseWriter name="xslt" class="solr.XSLTResponseWriter">
    <int name="xsltCacheLifetimeSeconds">5</int>
  </queryResponseWriter>


  <!-- example of registering a query parser
  <queryParser name="lucene" class="org.apache.solr.search.LuceneQParserPlugin"/>
  -->

  <!-- example of registering a custom function parser 
  <valueSourceParser name="myfunc" class="com.mycompany.MyValueSourceParser" />
  -->

  <!-- config for the admin interface -->
  <admin>
    <defaultQuery>solr</defaultQuery>

    <!-- configure a healthcheck file for servers behind a loadbalancer
    <healthcheck type="file">server-enabled</healthcheck>
    -->
  </admin>

</config><|MERGE_RESOLUTION|>--- conflicted
+++ resolved
@@ -504,10 +504,7 @@
   -->
   <requestHandler name="/browse" class="solr.SearchHandler">
      <lst name="defaults">
-<<<<<<< HEAD
-=======
        <str name="echoParams">explicit</str>
->>>>>>> 2ede77ba
 
        <!-- VelocityResponseWriter settings -->
        <str name="wt">velocity</str>
@@ -516,33 +513,23 @@
        <str name="title">Solritas</str>
 
        <!-- Query settings -->
-<<<<<<< HEAD
-       <str name="defType">dismax</str>
-=======
        <str name="defType">edismax</str>
->>>>>>> 2ede77ba
        <str name="qf">
           text^0.5 features^1.0 name^1.2 sku^1.5 id^10.0 manu^1.1 cat^1.4
        </str>
        <str name="q.alt">*:*</str>
        <str name="rows">10</str>
        <str name="fl">*,score</str>
-<<<<<<< HEAD
-=======
        <str name="mlt.qf">
          text^0.5 features^1.0 name^1.2 sku^1.5 id^10.0 manu^1.1 cat^1.4
        </str>
        <str name="mlt.fl">text,features,name,sku,id,manu,cat</str>
        <int name="mlt.count">3</int>
->>>>>>> 2ede77ba
 
        <!-- Faceting defaults -->
        <str name="facet">on</str>
        <str name="facet.field">cat</str>
        <str name="facet.field">manu_exact</str>
-<<<<<<< HEAD
-       <str name="facet.mincount">1</str>
-=======
        <str name="facet.query">ipod</str>
        <str name="facet.query">GB</str>
        <str name="facet.mincount">1</str>
@@ -560,7 +547,6 @@
        <str name="facet.date.other">before</str>
        <str name="facet.date.other">after</str>
 
->>>>>>> 2ede77ba
 
        <!-- Highlighting defaults -->
        <str name="hl">on</str>
@@ -578,12 +564,9 @@
      <arr name="last-components">
        <str>spellcheck</str>
      </arr>
-<<<<<<< HEAD
-=======
      <!--
      <str name="url-scheme">httpx</str>
      -->
->>>>>>> 2ede77ba
   </requestHandler>
   
 
@@ -1060,46 +1043,6 @@
   </requestHandler>
   
   <searchComponent class="solr.HighlightComponent" name="highlight">
-<<<<<<< HEAD
-  <highlighting>
-   <!-- Configure the standard fragmenter -->
-   <!-- This could most likely be commented out in the "default" case -->
-   <fragmenter name="gap" class="org.apache.solr.highlight.GapFragmenter" default="true">
-    <lst name="defaults">
-     <int name="hl.fragsize">100</int>
-    </lst>
-   </fragmenter>
-
-   <!-- A regular-expression-based fragmenter (f.i., for sentence extraction) -->
-   <fragmenter name="regex" class="org.apache.solr.highlight.RegexFragmenter">
-    <lst name="defaults">
-      <!-- slightly smaller fragsizes work better because of slop -->
-      <int name="hl.fragsize">70</int>
-      <!-- allow 50% slop on fragment sizes -->
-      <float name="hl.regex.slop">0.5</float>
-      <!-- a basic sentence pattern -->
-      <str name="hl.regex.pattern">[-\w ,/\n\&quot;&apos;]{20,200}</str>
-    </lst>
-   </fragmenter>
-
-   <!-- Configure the standard formatter -->
-   <formatter name="html" class="org.apache.solr.highlight.HtmlFormatter" default="true">
-    <lst name="defaults">
-     <str name="hl.simple.pre"><![CDATA[<em>]]></str>
-     <str name="hl.simple.post"><![CDATA[</em>]]></str>
-    </lst>
-   </formatter>
-
-   <!-- Configure the standard fragListBuilder -->
-   <fragListBuilder name="simple" class="org.apache.solr.highlight.SimpleFragListBuilder" default="true"/>
-
-   <!-- Configure the single fragListBuilder -->
-   <fragListBuilder name="single" class="org.apache.solr.highlight.SingleFragListBuilder"/>
-
-   <!-- multi-colored tag FragmentsBuilder -->
-   <fragmentsBuilder name="colored" class="org.apache.solr.highlight.MultiColoredScoreOrderFragmentsBuilder" default="true"/>
-  </highlighting>
-=======
     <highlighting>
       <!-- Configure the standard fragmenter -->
       <!-- This could most likely be commented out in the "default" case -->
@@ -1160,7 +1103,6 @@
         </lst>
       </fragmentsBuilder>
     </highlighting>
->>>>>>> 2ede77ba
   </searchComponent>
 
   <!-- An example dedup update processor that creates the "id" field on the fly
