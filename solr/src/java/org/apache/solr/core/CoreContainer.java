--- conflicted
+++ resolved
@@ -357,25 +357,9 @@
         SolrConfig.severeErrors.add(e);
         SolrException.logOnce(log,null,e);
       }
-      
-      // before looping over each core, let's check the names and fail 
-      // fast if the same one is reused multiple times.
-      { // local scope, won't need these vars again
-        NodeList nodes = (NodeList)cfg.evaluate("solr/cores/core/@name", 
-                                                XPathConstants.NODESET);
-        Set<String> names = new HashSet<String>();
-        for (int i=0; i<nodes.getLength(); i++) {
-          String name = DOMUtil.getText(nodes.item(i));
-          if (names.contains(name)) {
-            throw new SolrException(SolrException.ErrorCode.SERVER_ERROR,
-                                    "Multiple cores found with same name: " + 
-                                    name);
-          }
-          names.add(name);
-        }
-      }
 
       NodeList nodes = (NodeList)cfg.evaluate("solr/cores/core", XPathConstants.NODESET);
+      boolean defaultCoreFound = false;
       for (int i=0; i<nodes.getLength(); i++) {
         Node node = nodes.item(i);
         try {
@@ -390,7 +374,6 @@
             // be mapped to this.
             name="";
           }
-
           CoreDescriptor p = new CoreDescriptor(this, name, DOMUtil.getAttr(node, "instanceDir", null));
 
           // deal with optional settings
@@ -624,17 +607,6 @@
         throw new ZooKeeperException(SolrException.ErrorCode.SERVER_ERROR,
             "", e);
       }
-<<<<<<< HEAD
-      if(schemaFile. exists()){
-        String key = schemaFile.getAbsolutePath()+":"+new SimpleDateFormat("yyyyMMddHHmmss", Locale.US).format(new Date(schemaFile.lastModified()));
-        schema = indexSchemaCache.get(key);
-        if(schema == null){
-          log.info("creating new schema object for core: " + dcore.name);
-          schema = new IndexSchema(config, dcore.getSchemaName(), null);
-          indexSchemaCache.put(key,schema);
-        } else {
-          log.info("re-using schema object for core: " + dcore.name);
-=======
     }
     
     IndexSchema schema = null;
@@ -658,7 +630,6 @@
           } else {
             log.info("re-using schema object for core: " + dcore.name);
           }
->>>>>>> 2ede77ba
         }
       } else {
         // TODO: handle caching from ZooKeeper - perhaps using ZooKeepers versioning
